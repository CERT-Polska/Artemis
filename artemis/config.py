import decouple
from redis import Redis


class Config:
    NOT_INTERESTING_PATHS = decouple.config("NOT_INTERESTING_PATHS", default="/icon/,/icons/", cast=decouple.Csv(str))
    DB_CONN_STR = decouple.config("DB_CONN_STR", default="")
    SHODAN_API_KEY = decouple.config("SHODAN_API_KEY", default="")
    CUSTOM_USER_AGENT = decouple.config("CUSTOM_USER_AGENT", default="")

    POSTMAN_MAIL_FROM = decouple.config("POSTMAN_MAIL_FROM", default="")
    POSTMAN_MAIL_TO = decouple.config("POSTMAN_MAIL_TO", default="")

    ALLOW_SCANNING_PUBLIC_SUFFIXES = decouple.config("ALLOW_SCANNING_PUBLIC_SUFFIXES", default=False, cast=bool)

<<<<<<< HEAD
    # additional domains that will be treated as public suffixes (even though they're not on the default Public Suffix List)
    ADDITIONAL_PUBLIC_SUFFIXES = decouple.config("ADDITIONAL_PUBLIC_SUFFIXES", default="", cast=decouple.Csv(str))

    TASK_TIMEOUT_SECONDS = 3600
=======
    TASK_TIMEOUT_SECONDS = 24 * 3600
>>>>>>> 0334cd9f

    # By default, Artemis will check whether the reverse DNS lookup for an IP matches
    # the original domain. For example, if we encounter the 1.1.1.1 ip which resolves to
    # new.example.com, Artemis will check whether it is a subdomain of the original task
    # domain.
    #
    # This is to prevent Artemis from randomly walking through the internet after encountering
    # a misconfigured Reverse DNS record (e.g. pointing to a completely different domain).
    #
    # The downside of that is that when you don't provide original domain (e.g. provide
    # an IP to be scanned), the domain from the reverse DNS lookup won't be scanned. Therefore this
    # behavior is configurable and may be turned off.
    VERIFY_REVDNS_IN_SCOPE = decouple.config("VERIFY_REVDNS_IN_SCOPE", default=True, cast=bool)

    # Connection string (describing how to connect to Redis)
    REDIS_CONN_STR = decouple.config("REDIS_CONN_STR")

    # An already constructed Redis client
    REDIS = Redis.from_url(decouple.config("REDIS_CONN_STR"))

    # default request timeout (for all protocols)
    REQUEST_TIMEOUT_SECONDS = decouple.config("REQUEST_TIMEOUT_SECONDS", default=5, cast=int)

    # These two limits are independent - whether the port scanning limits are used doesn't affect
    # the requests limit and vice versa.
    SECONDS_PER_REQUEST_FOR_ONE_IP = decouple.config("SECONDS_PER_REQUEST_FOR_ONE_IP", default=2, cast=int)
    SCANNING_PACKETS_PER_SECOND_PER_IP = decouple.config("SCANNING_PACKETS_PER_SECOND_PER_IP", default=2, cast=int)

    # When a resource is locked using artemis.resource_lock.ResourceLock or
    # artemis.resource_lock.AsyncResourceLock, a retry will be performed in the
    # next LOCK_SLEEP_MIN_SECONDS..LOCK_SLEEP_MAX_SECONDS seconds.
    LOCK_SLEEP_MIN_SECONDS = decouple.config("LOCK_SLEEP_MIN_SECONDS", default=0.1, cast=float)
    LOCK_SLEEP_MAX_SECONDS = decouple.config("LOCK_SLEEP_MAX_SECONDS", default=1, cast=float)

    # Locks are not permanent, because a service that has acquired a lock may get restarted or killed.
    # This is the lock default expiry time.
    DEFAULT_LOCK_EXPIRY_SECONDS = decouple.config("DEFAULT_LOCK_EXPIRY_SECONDS", default=3600, cast=int)

    # A threshold in case the server reports too much files with 200 status code,
    # and we want to skip this as a false positive. 0.1 means 10%.
    BRUTER_FALSE_POSITIVE_THRESHOLD = 0.1

    # Each bruter scan would consist of BRUTER_NUM_TOP_PATHS_TO_USE most popular paths that existed on the servers
    # and BRUTER_NUM_RANDOM_PATHS_TO_USE random paths so that we explore random paths from the list to know what
    # would be the most popular paths.
    BRUTER_NUM_TOP_PATHS_TO_USE = decouple.config("BRUTER_NUM_TOP_PATHS_TO_USE", default=800, cast=int)
    BRUTER_NUM_RANDOM_PATHS_TO_USE = decouple.config("BRUTER_NUM_RANDOM_PATHS_TO_USE", default=600, cast=int)

    # We save response content in some cases - in order not to overload the DB, this determines how long
    # the saved content would be.
    CONTENT_PREFIX_SIZE = decouple.config("CONTENT_PREFIX_SIZE", default=10240, cast=int)

    # If set to True, bruter will follow redirects. If to False, a redirect will be interpreted that a URL
    # doesn't exist, thus decreasing the number of false positives at the cost of losing some true positives.
    BRUTER_FOLLOW_REDIRECTS = decouple.config("BRUTER_FOLLOW_REDIRECTS", default=True, cast=bool)

    # custom port list to scan in CSV form (replaces default list)
    CUSTOM_PORT_SCANNER_PORTS = decouple.config("CUSTOM_PORT_SCANNER_PORTS", default="", cast=decouple.Csv(int))<|MERGE_RESOLUTION|>--- conflicted
+++ resolved
@@ -13,14 +13,10 @@
 
     ALLOW_SCANNING_PUBLIC_SUFFIXES = decouple.config("ALLOW_SCANNING_PUBLIC_SUFFIXES", default=False, cast=bool)
 
-<<<<<<< HEAD
     # additional domains that will be treated as public suffixes (even though they're not on the default Public Suffix List)
     ADDITIONAL_PUBLIC_SUFFIXES = decouple.config("ADDITIONAL_PUBLIC_SUFFIXES", default="", cast=decouple.Csv(str))
 
-    TASK_TIMEOUT_SECONDS = 3600
-=======
     TASK_TIMEOUT_SECONDS = 24 * 3600
->>>>>>> 0334cd9f
 
     # By default, Artemis will check whether the reverse DNS lookup for an IP matches
     # the original domain. For example, if we encounter the 1.1.1.1 ip which resolves to
