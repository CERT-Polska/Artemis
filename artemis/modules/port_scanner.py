--- conflicted
+++ resolved
@@ -129,19 +129,13 @@
 
             ip, _ = line.split(b":")
 
-<<<<<<< HEAD
             try:
                 output = throttle_request(
-                    lambda: check_output_log_error(["fingerprintx", "--json"], self.log, input=line).strip()
+                    lambda: check_output_log_on_error(["fingerprintx", "--json"], self.log, input=line).strip()
                 )
             except subprocess.CalledProcessError:
                 self.log.exception("Unable to fingerprint %s", line)
                 continue
-=======
-            output = throttle_request(
-                lambda: check_output_log_on_error(["fingerprintx", "--json"], self.log, input=line).strip()
-            )
->>>>>>> 7dd4a262
 
             if not output:
                 continue
