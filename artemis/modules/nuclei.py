--- conflicted
+++ resolved
@@ -24,18 +24,13 @@
 
     def __init__(self, *args: Any, **kwargs: Any):
         super().__init__(*args, **kwargs)
-<<<<<<< HEAD
-        subprocess.call(["nuclei", "-update-templates"])
-        self._critical_templates = subprocess.check_output(["nuclei", "-s", "critical", "-tl"]).decode("ascii").split()
-        if Config.NUCLEI_CHECK_TEMPLATE_LIST and len(self._critical_templates) == 0:
-            raise RuntimeError("Unable to obtain Nuclei critical templates list")
-=======
         with self.lock:
             subprocess.call(["nuclei", "-update-templates"])
             self._critical_templates = (
                 check_output_log_error(["nuclei", "-s", "critical", "-tl"], self.log).decode("ascii").split()
             )
->>>>>>> ed56a3a8
+            if Config.NUCLEI_CHECK_TEMPLATE_LIST and len(self._critical_templates) == 0:
+                raise RuntimeError("Unable to obtain Nuclei critical templates list")
 
     def run(self, current_task: Task) -> None:
         target = current_task.payload["url"]
