import decouple


class Config:
<<<<<<< HEAD
    NOT_INTERESTING_PATHS = decouple.config("NOT_INTERESTING_PATHS", default="/icon/,/icons/", cast=decouple.Csv(str))
    DB_CONN_STR = decouple.config("DB_CONN_STR", default="")
    BROKER = decouple.config("BROKER", default="")
    SHODAN_API_KEY = decouple.config("SHODAN_API_KEY", default="")

    POSTMAN_MAIL_FROM = decouple.config("POSTMAN_MAIL_FROM", default="")
    POSTMAN_MAIL_TO = decouple.config("POSTMAN_MAIL_TO", default="")

    ALLOW_SCANNING_PUBLIC_SUFFIXES = decouple.config("ALLOW_SCANNING_PUBLIC_SUFFIXES", default=False, cast=bool)
=======
    NOT_INTERESTING_PATHS = getenv("NOT_INTERESTING_PATHS", "/icon/,/icons/").split(",")
    DB_CONN_STR = getenv("DB_CONN_STR", "")
    BROKER = getenv("BROKER", "")
    NMAP_CACHE_DURATION = int(getenv("NMAP_CACHE_DURATION", "3600"))
    SHODAN_API_KEY = getenv("SHODAN_API_KEY", "")

    POSTMAN_MAIL_FROM = getenv("POSTMAN_MAIL_FROM", "")
    POSTMAN_MAIL_TO = getenv("POSTMAN_MAIL_TO", "")

    # This determines the parallelism for asyncio parallel scanning. For each async scanning
    # (e.g. the one spawned by bruter) the maximum number of coroutines running concurrently
    # will be MAX_ASYNC_PER_LOOP.
    MAX_ASYNC_PER_LOOP = int(getenv("MAX_ASYNC_PER_LOOP", 10))
>>>>>>> 349b57a6
<|MERGE_RESOLUTION|>--- conflicted
+++ resolved
@@ -2,7 +2,6 @@
 
 
 class Config:
-<<<<<<< HEAD
     NOT_INTERESTING_PATHS = decouple.config("NOT_INTERESTING_PATHS", default="/icon/,/icons/", cast=decouple.Csv(str))
     DB_CONN_STR = decouple.config("DB_CONN_STR", default="")
     BROKER = decouple.config("BROKER", default="")
@@ -12,18 +11,8 @@
     POSTMAN_MAIL_TO = decouple.config("POSTMAN_MAIL_TO", default="")
 
     ALLOW_SCANNING_PUBLIC_SUFFIXES = decouple.config("ALLOW_SCANNING_PUBLIC_SUFFIXES", default=False, cast=bool)
-=======
-    NOT_INTERESTING_PATHS = getenv("NOT_INTERESTING_PATHS", "/icon/,/icons/").split(",")
-    DB_CONN_STR = getenv("DB_CONN_STR", "")
-    BROKER = getenv("BROKER", "")
-    NMAP_CACHE_DURATION = int(getenv("NMAP_CACHE_DURATION", "3600"))
-    SHODAN_API_KEY = getenv("SHODAN_API_KEY", "")
-
-    POSTMAN_MAIL_FROM = getenv("POSTMAN_MAIL_FROM", "")
-    POSTMAN_MAIL_TO = getenv("POSTMAN_MAIL_TO", "")
 
     # This determines the parallelism for asyncio parallel scanning. For each async scanning
     # (e.g. the one spawned by bruter) the maximum number of coroutines running concurrently
     # will be MAX_ASYNC_PER_LOOP.
-    MAX_ASYNC_PER_LOOP = int(getenv("MAX_ASYNC_PER_LOOP", 10))
->>>>>>> 349b57a6
+    MAX_ASYNC_PER_LOOP = decouple.config("MAX_ASYNC_PER_LOOP", cast=int, default=10)