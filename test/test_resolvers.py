import unittest
from typing import NamedTuple, Set

from artemis.resolvers import ip_lookup


class TestData(NamedTuple):
    src: str
    expected: Set[str]


<<<<<<< HEAD
class TestResolvers(unittest.TestCase):
    def test_domain_lookup(self):
=======
class TestStringMethods(unittest.TestCase):
    def test_domain_lookup(self) -> None:
>>>>>>> 82331962
        data = [TestData("lebihan.pl", {"146.59.80.63"})]

        for item in data:
            self.assertEqual(ip_lookup(item.src), item.expected)<|MERGE_RESOLUTION|>--- conflicted
+++ resolved
@@ -9,13 +9,8 @@
     expected: Set[str]
 
 
-<<<<<<< HEAD
 class TestResolvers(unittest.TestCase):
-    def test_domain_lookup(self):
-=======
-class TestStringMethods(unittest.TestCase):
     def test_domain_lookup(self) -> None:
->>>>>>> 82331962
         data = [TestData("lebihan.pl", {"146.59.80.63"})]
 
         for item in data:
