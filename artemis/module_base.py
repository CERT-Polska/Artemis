import datetime
import logging
import random
import sys
import time
import traceback
import urllib.parse
from ipaddress import ip_address
from typing import List, Optional, Tuple

import requests
import timeout_decorator
from karton.core import Karton, Task
from karton.core.backend import KartonMetrics
from karton.core.task import TaskState as KartonTaskState
from redis import Redis

from artemis.binds import TaskStatus, TaskType
from artemis.blocklist import load_blocklist, should_block_scanning
from artemis.config import Config
from artemis.db import DB
from artemis.domains import is_domain
from artemis.redis_cache import RedisCache
from artemis.resolvers import lookup
from artemis.resource_lock import FailedToAcquireLockException, ResourceLock
from artemis.retrying_resolver import setup_retrying_resolver
from artemis.task_utils import get_target_host
from artemis.utils import is_ip_address

REDIS = Redis.from_url(Config.Data.REDIS_CONN_STR)

setup_retrying_resolver()


class UnknownIPException(Exception):
    pass


class ArtemisBase(Karton):
    """
    Artemis base module. Provides helpers (such as e.g. cache) for all modules.
    """

    task_poll_interval_seconds = 2
    batch_tasks = False
    # This is the maximum batch size. Due to the fact that we may be unable to lock some targets because
    # their IPs are already scanned, the actual batch size may be lower.
    task_max_batch_size = 1

    timeout_seconds = Config.Limits.TASK_TIMEOUT_SECONDS

    lock_target = Config.Locking.LOCK_SCANNED_TARGETS

    # Sometimes there are multiple modules that make use of a resource, e.g. whois database.
    # This is the name of the resource - if a module locks it, no other module using this
    # resource can use it.
    resource_name_to_lock_before_scanning: Optional[str] = None

    def __init__(self, db: Optional[DB] = None, *args, **kwargs) -> None:  # type: ignore[no-untyped-def]
        super().__init__(*args, **kwargs)
        self.cache = RedisCache(REDIS, self.identity)
        self.lock = ResourceLock(redis=REDIS, res_name=self.identity)
<<<<<<< HEAD
        self.taking_tasks_from_queue_lock = ResourceLock(redis=REDIS, res_name="taking-tasks-from-queue-" + self.identity)
=======
        self.taking_tasks_from_queue_lock = ResourceLock(
            redis=REDIS, res_name=f"taking-tasks-from-queue-{self.identity}"
        )
>>>>>>> c3f36296
        self.redis = REDIS

        if Config.Miscellaneous.BLOCKLIST_FILE:
            self._blocklist = load_blocklist(Config.Miscellaneous.BLOCKLIST_FILE)
        else:
            self._blocklist = []

        if db:
            self.db = db
        else:
            self.db = DB()

        if self.batch_tasks:
            assert (
                self.task_max_batch_size > 1
            ), "If batch_tasks is enabled, task_max_batch_size must be greater than 1."
        else:
            assert (
                self.task_max_batch_size == 1
            ), "If batch_tasks is disabled, task_max_batch_size makes no sense to be other than 1."

        for handler in self.log.handlers:
            handler.setFormatter(logging.Formatter(Config.Miscellaneous.LOGGING_FORMAT_STRING))

    def cached_get(self, url: str, cache_key: str) -> bytes:
        if not self.cache.get(cache_key):
            data = requests.get(url).content
            self.cache.set(cache_key, data)
            return data
        else:
            cache_result = self.cache.get(cache_key)
            assert cache_result
            return cache_result

    def add_task(self, current_task: Task, new_task: Task) -> None:
        new_task.priority = current_task.priority
        new_task.payload["created_at"] = datetime.datetime.utcnow().isoformat()

        new_task.set_task_parent(current_task)
        new_task.merge_persistent_payload(current_task)

        if "domain" in new_task.payload:
            new_task.payload["last_domain"] = new_task.payload["domain"]
        elif "domain" in current_task.payload:
            new_task.payload["last_domain"] = current_task.payload["domain"]
        elif "last_domain" in current_task.payload:
            new_task.payload["last_domain"] = current_task.payload["last_domain"]

        if self.db.save_scheduled_task(new_task):
            self.log.info("Task is a new task, adding: %s", new_task)
            self.send_task(new_task)
        else:
            self.log.info("Task is not a new task, not adding: %s", new_task)

    def loop(self) -> None:
        """
        Differs from the original karton implementation: consumes the tasks in random order, so that
        there is lower chance that multiple tasks associated with the same IP (e.g. coming from subdomain
        enumeration) will be taken by multiple threads, thus slowing down the process, as requests for
        the same IP are throttled.
        """
        self.log.info("Service %s started", self.identity)

        # Get the old binds and set the new ones atomically
        old_bind = self.backend.register_bind(self._bind)

        if not old_bind:
            self.log.info("Service binds created.")
        elif old_bind != self._bind:
            self.log.info("Binds changed, old service instances should exit soon.")

        for task_filter in self.filters:
            self.log.info("Binding on: %s", task_filter)

        task_id = 0
        with self.graceful_killer():
            while not self.shutdown and task_id < Config.Miscellaneous.MAX_NUM_TASKS_TO_PROCESS:
                if self.backend.get_bind(self.identity) != self._bind:
                    self.log.info("Binds changed, shutting down.")
                    break

                time.sleep(self.task_poll_interval_seconds)

                task_id += self._single_iteration()

        if task_id >= Config.Miscellaneous.MAX_NUM_TASKS_TO_PROCESS:
            self.log.info("Exiting loop after processing %d tasks", task_id)
        else:
            self.log.info("Exiting loop, shutdown=%s", self.shutdown)

    def _single_iteration(self) -> int:
        if self.resource_name_to_lock_before_scanning:
            resource_lock = ResourceLock(
                REDIS,
                f"resource-lock-{self.resource_name_to_lock_before_scanning}",
                max_tries=Config.Locking.SCAN_DESTINATION_LOCK_MAX_TRIES,
            )
            try:
                resource_lock.acquire()
                self.log.info("Succeeded to lock resource %s", self.resource_name_to_lock_before_scanning)
            except FailedToAcquireLockException:
                self.log.info("Failed to lock resource %s", self.resource_name_to_lock_before_scanning)
                return 0
        else:
            resource_lock = None

        tasks, locks = self._take_and_lock_tasks(self.task_max_batch_size)
        self._log_tasks(tasks)
        self.internal_process_multiple(tasks)

        for lock in locks:
            if lock:
                lock.release()

        if resource_lock:
            resource_lock.release()

        return len(tasks)

    def _take_and_lock_tasks(self, num_tasks: int) -> Tuple[List[Task], List[Optional[ResourceLock]]]:
        try:
            self.taking_tasks_from_queue_lock.acquire()
        except FailedToAcquireLockException:
            self.log.warning("Failed to acquire lock to take tasks from queue")
            return [], []

        tasks = []
        locks: List[Optional[ResourceLock]] = []
        for queue in self.backend.get_queue_names(self.identity):
            for i, item in enumerate(self.backend.redis.lrange(queue, 0, -1)):
                task = self.backend.get_task(item)

                if not task:
                    continue

                scan_destination = self._get_scan_destination(task)

                if self.lock_target:
                    lock = ResourceLock(
                        REDIS, f"lock-{scan_destination}", max_tries=Config.Locking.SCAN_DESTINATION_LOCK_MAX_TRIES
                    )

                    if lock.is_acquired():
                        continue
                    else:
                        try:
                            lock.acquire()
                            self.log.info(
                                "Succeeded to lock task %s (orig_uid=%s destination=%s, %d in queue %s)",
                                task.uid,
                                task.orig_uid,
                                scan_destination,
                                i,
                                queue,
                            )
                            tasks.append(task)
                            locks.append(lock)
                            self.backend.redis.lrem(queue, 1, item)
                            if len(tasks) >= num_tasks:
                                break
                        except FailedToAcquireLockException:
                            self.log.warning(
                                "Failed to lock task %s (orig_uid=%s destination=%s)",
                                task.uid,
                                task.orig_uid,
                                scan_destination,
                            )
                            continue
                else:
                    tasks.append(task)
                    locks.append(None)
                    self.backend.redis.lrem(queue, 1, item)
                    if len(tasks) >= num_tasks:
                        break
            if len(tasks) >= num_tasks:
                break

        self.taking_tasks_from_queue_lock.release()

        tasks_not_blocklisted = []
        locks_for_tasks_not_blocklisted: List[Optional[ResourceLock]] = []
        for task, lock_for_task in zip(tasks, locks):
            if self._is_blocklisted(task):
                self.log.info("Task %s is blocklisted for module %s", task, self.identity)
                self.backend.increment_metrics(KartonMetrics.TASK_CONSUMED, self.identity)
                self.backend.set_task_status(task, KartonTaskState.FINISHED)
                if lock_for_task:
                    lock_for_task.release()
            elif self.identity in task.payload_persistent.get("disabled_modules", []):
                self.log.info("Module %s disabled for task %s", self.identity, task)
                self.backend.increment_metrics(KartonMetrics.TASK_CONSUMED, self.identity)
                self.backend.set_task_status(task, KartonTaskState.FINISHED)
                if lock_for_task:
                    lock_for_task.release()
            else:
                tasks_not_blocklisted.append(task)
                locks_for_tasks_not_blocklisted.append(lock_for_task)
        return tasks_not_blocklisted, locks_for_tasks_not_blocklisted

    def _is_blocklisted(self, task: Task) -> bool:
        host = get_target_host(task)

        if is_domain(host):
            try:
                ip_addresses = list(lookup(host))
            except Exception:
                self.log.error(f"Exception while trying to obtain IP for host {host}")
                ip_addresses = []

            if ip_addresses:
                for ip in ip_addresses:
                    if should_block_scanning(domain=host, ip=ip, karton_name=self.identity, blocklist=self._blocklist):
                        return True
            else:
                if should_block_scanning(domain=host, ip=None, karton_name=self.identity, blocklist=self._blocklist):
                    return True
        elif is_ip_address(host):
            domain = task.payload.get("last_domain", None)
            if should_block_scanning(domain=domain, ip=host, karton_name=self.identity, blocklist=self._blocklist):
                return True
        else:
            assert False, f"expected {host} to be either domain or an IP address"
        return False

    def run(self, current_task: Task) -> None:
        raise NotImplementedError()

    def run_multiple(self, tasks: List[Task]) -> None:
        raise NotImplementedError()

    def internal_process_multiple(self, tasks: List[Task]) -> None:
        tasks_filtered = []
        for task in tasks:
            if task.matches_filters(self.filters):
                tasks_filtered.append(task)
            else:
                self.log.info("Task rejected because binds are no longer valid.")
                self.backend.set_task_status(task, KartonTaskState.FINISHED)

        exception_str = None

        try:
            self.log.info(
                "Received %s new tasks - %s", len(tasks_filtered), ", ".join([task.uid for task in tasks_filtered])
            )
            for task in tasks_filtered:
                self.backend.set_task_status(task, KartonTaskState.STARTED)

            self._run_pre_hooks()

            saved_exception = None
            try:
                self.process_multiple(tasks_filtered)
            except Exception as exc:
                saved_exception = exc
                raise
            finally:
                self._run_post_hooks(saved_exception)

            self.log.info("%s tasks done - %s", len(tasks_filtered), ", ".join([task.uid for task in tasks_filtered]))
        except Exception:
            exc_info = sys.exc_info()
            exception_str = traceback.format_exception(*exc_info)

            for _ in tasks_filtered:
                self.backend.increment_metrics(KartonMetrics.TASK_CRASHED, self.identity)
            self.log.exception(
                "Failed to process %s tasks - %s", len(tasks_filtered), ", ".join([task.uid for task in tasks_filtered])
            )
        finally:
            for task in tasks_filtered:
                self.backend.increment_metrics(KartonMetrics.TASK_CONSUMED, self.identity)

                task_state = KartonTaskState.FINISHED

                # report the task status as crashed
                # if an exception was caught while processing
                if exception_str is not None:
                    task_state = KartonTaskState.CRASHED
                    task.error = exception_str

                self.backend.set_task_status(task, task_state)

    def process(self, task: Task) -> None:
        self.process_multiple([task])

    def process_multiple(self, tasks: List[Task]) -> None:
        if len(tasks) == 0:
            return

        try:
            if self.batch_tasks:
                timeout_decorator.timeout(self.timeout_seconds)(lambda: self.run_multiple(tasks))()
            else:
                (task,) = tasks
                timeout_decorator.timeout(self.timeout_seconds)(lambda: self.run(task))()
        except Exception:
            for task in tasks:
                self.db.save_task_result(task=task, status=TaskStatus.ERROR, data=traceback.format_exc())
            raise

    def _log_tasks(self, tasks: List[Task]) -> None:
        message = "Processing %d tasks: " % len(tasks)
        for i, task in enumerate(tasks):
            message += "%s (headers=%s payload=%s payload_persistent=%s priority=%s)" % (
                task.uid,
                repr(task.headers),
                repr(task.payload),
                repr(task.payload_persistent),
                task.priority.value,
            )

            if i < len(tasks) - 1:
                message += ", "
        self.log.info(message)

    def _get_scan_destination(self, task: Task) -> str:
        result = None
        if task.headers["type"] == TaskType.NEW:
            result = task.payload["data"]
        elif task.headers["type"] == TaskType.IP:
            result = task.payload["ip"]
        elif task.headers["type"] == TaskType.DOMAIN:
            # This is an approximation. Sometimes, when we scan domain, we actually scan the IP the domain
            # resolves to (e.g. in port_scan karton), sometimes the domain itself (e.g. the DNS kartons) or
            # even the MX servers. Therefore this will not map 1:1 to the actual host being scanned.
            try:
                result = self._get_ip_for_locking(task.payload["domain"])
            except UnknownIPException:
                result = task.payload["domain"]
        elif task.headers["type"] == TaskType.WEBAPP:
            host = urllib.parse.urlparse(task.payload["url"]).hostname
            try:
                result = self._get_ip_for_locking(host)
            except UnknownIPException:
                result = host
        elif task.headers["type"] == TaskType.URL:
            host = urllib.parse.urlparse(task.payload["url"]).hostname
            try:
                result = self._get_ip_for_locking(host)
            except UnknownIPException:
                result = host
        elif task.headers["type"] == TaskType.SERVICE:
            try:
                result = self._get_ip_for_locking(task.payload["host"])
            except UnknownIPException:
                result = task.payload["host"]

        assert isinstance(result, str)
        return result

    def _get_ip_for_locking(self, host: str) -> str:
        try:
            # if this doesn't throw then we have an IP address
            ip_address(host)
            return host
        except ValueError:
            pass

        # Here, we use the the DoH resolvers so that we don't leak information if using proxies.
        # There is a chance that the IP returned here (chosen randomly from a set of IP adresses)
        # would be different from the one chosen for the actual connection - but we hope that over
        # time and across multiple scanner instances the overall load would be approximately similar
        # to one request per Config.Limits.SECONDS_PER_REQUEST.
        try:
            ip_addresses = list(lookup(host))
        except Exception as e:
            raise UnknownIPException(f"Exception while trying to obtain IP for host {host}", e)

        if not ip_addresses:
            raise UnknownIPException(f"Unknown IP for host {host}")

        return random.choice(ip_addresses)<|MERGE_RESOLUTION|>--- conflicted
+++ resolved
@@ -60,13 +60,9 @@
         super().__init__(*args, **kwargs)
         self.cache = RedisCache(REDIS, self.identity)
         self.lock = ResourceLock(redis=REDIS, res_name=self.identity)
-<<<<<<< HEAD
-        self.taking_tasks_from_queue_lock = ResourceLock(redis=REDIS, res_name="taking-tasks-from-queue-" + self.identity)
-=======
         self.taking_tasks_from_queue_lock = ResourceLock(
             redis=REDIS, res_name=f"taking-tasks-from-queue-{self.identity}"
         )
->>>>>>> c3f36296
         self.redis = REDIS
 
         if Config.Miscellaneous.BLOCKLIST_FILE:
