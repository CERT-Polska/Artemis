--- conflicted
+++ resolved
@@ -18,10 +18,5 @@
         self.run_task(task)
         (call,) = self.mock_db.save_task_result.call_args_list
         self.assertEqual(call.kwargs["status"], TaskStatus.INTERESTING)
-<<<<<<< HEAD
-        self.assertEqual(call.kwargs["status_reason"], "Found interesting ports: 22 (service: ftp ssl: False)")
-        self.assertEqual(call.kwargs["data"]["192.168.3.14"], {"22": {"service": "ftp", "ssl": False}})
-=======
-        self.assertEqual(call.kwargs["status_reason"], "Found potentially interesting ports: 23")
-        self.assertEqual(call.kwargs["data"]["192.168.3.14"], {"23": {"service": "ftp", "ssl": False}})
->>>>>>> 240dc090
+        self.assertEqual(call.kwargs["status_reason"], "Found interesting ports: 23 (service: ftp ssl: False)")
+        self.assertEqual(call.kwargs["data"]["192.168.3.14"], {"23": {"service": "ftp", "ssl": False}})