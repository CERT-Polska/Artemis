--- conflicted
+++ resolved
@@ -2,11 +2,7 @@
 import datetime
 import json
 from enum import Enum
-<<<<<<< HEAD
-from typing import Any, Dict, Generator, List, Optional, Tuple, cast
-=======
-from typing import Any, Dict, List, Optional, cast
->>>>>>> 5967a359
+from typing import Any, Dict, Generator, List, Optional, cast
 
 from karton.core import Task
 from pydantic import BaseModel
