--- conflicted
+++ resolved
@@ -106,15 +106,6 @@
         host = current_task.get_payload("host")
         port = current_task.get_payload("port")
 
-<<<<<<< HEAD
-        if domain:
-            if not host:
-                host = domain
-            result.unauthorized_local_from = self._check_outgoing_email(domain, host, port)
-            result.open_relay = self._check_open_relay(host, port)
-        else:
-            result.open_relay = self._check_open_relay(host, port)
-=======
         if original_domain:
             if self._check_outgoing_email(original_domain, host, port):
                 result.unauthorized_local_from = original_domain
@@ -129,7 +120,6 @@
             result.unauthorized_local_from = host
 
         result.open_relay = self._check_open_relay(host, port)
->>>>>>> f843b42e
 
         found_problems = []
         if result.unauthorized_local_from:
