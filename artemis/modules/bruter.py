--- conflicted
+++ resolved
@@ -76,6 +76,8 @@
 class BruterResult:
     too_many_urls_detected: bool
     found_urls: List[FoundURL]
+    checked_top_paths: List[str]
+    checked_random_paths: List[str]
 
 
 class Bruter(ArtemisBase):
@@ -118,17 +120,12 @@
             except Exception:
                 pass
 
-<<<<<<< HEAD
         # For downloading URLs, we don't use an existing tool (such as e.g. dirbuster or gobuster) as we
         # need to have a custom logic to filter custom 404 pages and if we used a separate tool, we would
         # not have access to response contents here.
-        found_urls = set()
-        found_urls_with_directory_index = set()
-        for response_url, response in results.items():
-=======
+
         found_urls = []
         for response_url, response in sorted(results.items()):
->>>>>>> 8a43b16f
             if response.status_code != 200:
                 continue
 
@@ -140,16 +137,6 @@
                 and response.content.strip() not in IGNORED_CONTENTS
                 and SequenceMatcher(None, response.content, dummy_content).quick_ratio() < 0.8
             ):
-<<<<<<< HEAD
-                found_urls.add(response_url)
-
-                url = response_url[len(base_url) + 1 :]
-                if url in random_paths:
-                    self.db.statistic_increase("bruter", url)
-
-                if is_directory_index(response.content):
-                    found_urls_with_directory_index.add(response_url)
-=======
                 found_urls.append(
                     FoundURL(
                         url=response_url,
@@ -157,17 +144,27 @@
                         has_directory_index=is_directory_index(response.content),
                     )
                 )
->>>>>>> 8a43b16f
 
-                    if url in random_paths:
+                url = response_url[len(base_url) + 1 :]
+                if url in random_paths:
+                    self.db.statistic_increase("bruter", url)
+
+                    if is_directory_index(response.content):
                         self.db.statistic_increase("bruter-with-directory-index", url)
 
         if len(found_urls) > len(FILENAMES_TO_SCAN) * Config.BRUTER_FALSE_POSITIVE_THRESHOLD:
-            return BruterResult(too_many_urls_detected=True, found_urls=[])
+            return BruterResult(
+                too_many_urls_detected=True,
+                found_urls=[],
+                checked_top_paths=top_paths,
+                checked_random_paths=random_paths,
+            )
 
         return BruterResult(
             too_many_urls_detected=False,
             found_urls=found_urls,
+            checked_top_paths=top_paths,
+            checked_random_paths=random_paths,
         )
 
     def run(self, task: Task) -> None:
