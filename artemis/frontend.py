--- conflicted
+++ resolved
@@ -9,13 +9,9 @@
 from karton.core.config import Config as KartonConfig
 from karton.core.inspect import KartonState
 
-<<<<<<< HEAD
 from artemis.db import DB, ManualDecision, ManualDecisionType, TaskFilter
 from artemis.json_utils import JSONEncoderWithDataclasses
-=======
-from artemis.db import DB
 from artemis.karton_utils import restart_crashed_tasks
->>>>>>> fe5753d5
 from artemis.producer import create_tasks
 
 templates_dir = path.join(path.dirname(__file__), "..", "templates")
@@ -68,7 +64,6 @@
     return RedirectResponse("/", status_code=301)
 
 
-<<<<<<< HEAD
 @router.post("/add-decision", include_in_schema=False)
 def post_add_decision(
     decision_type: ManualDecisionType = Form(None),
@@ -86,7 +81,8 @@
         )
     )
     return RedirectResponse(redirect_to, status_code=302)
-=======
+
+
 @router.get("/restart-crashed-tasks")
 def get_restart_crashed_tasks(request: Request) -> Response:
     return templates.TemplateResponse(
@@ -101,7 +97,6 @@
 def post_restart_crashed_tasks(request: Request) -> Response:
     restart_crashed_tasks()
     return RedirectResponse("/", status_code=301)
->>>>>>> fe5753d5
 
 
 @router.get("/queue", include_in_schema=False)
