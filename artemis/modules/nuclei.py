#!/usr/bin/env python3
import collections
import enum
import itertools
import json
import logging
import os
import random
import shutil
import subprocess
import time
import urllib
from statistics import StatisticsError, quantiles
from typing import Any, Dict, List

import more_itertools
from karton.core import Task

from artemis import load_risk_class
from artemis.binds import Service, TaskStatus, TaskType
from artemis.config import Config
from artemis.crawling import get_links_and_resources_on_same_domain
from artemis.module_base import ArtemisBase
from artemis.modules.base.runtime_configuration_registry import (
    RuntimeConfigurationRegistry,
)
from artemis.modules.data.static_extensions import STATIC_EXTENSIONS
from artemis.modules.runtime_configuration.nuclei_configuration import (
    NucleiConfiguration,
    SeverityThreshold,
)
from artemis.task_utils import get_target_host, get_target_url
from artemis.utils import (
    add_common_params_from_wordlist,
    check_output_log_on_error,
    check_output_log_on_error_with_stderr,
)
from artemis.web_technology_identification import run_tech_detection

EXPOSED_PANEL_TEMPLATE_PATH_PREFIX = "http/exposed-panels/"
CUSTOM_TEMPLATES_PATH = os.path.join(os.path.dirname(__file__), "data/nuclei_templates_custom/")
TAGS_TO_INCLUDE = ["fuzz", "fuzzing", "dast"]

TECHNOLOGY_DETECTION_CONFIG = {"wordpress": {"tags_to_exclude": ["wordpress"]}}

<<<<<<< HEAD
# It is important to keep ssrf, redirect and lfi at the top so that their params get the correct default values
DAST_SCANNING: Dict[str, Dict[str, Any]] = {
    "ssrf": {  # ssrf dast templates work only when the param is of the form http://...
        "params_wordlist": os.path.join(os.path.dirname(__file__), "data", "dast_params", "ssrf.txt"),
        "param_default_value": "http://127.0.0.1/abc.html",
    },
    "redirect": {  # redirect dast templates work only when param is of the form http://
        "params_wordlist": os.path.join(os.path.dirname(__file__), "data", "dast_params", "redirect.txt"),
        "param_default_value": "http://127.0.0.1/abc.html",
    },
    # lfi dast templates work only when the param is a filename with some extension, which is why we are using abc.html
    # also the reason why the above two templates default values end in abc.html so that it takes care in case the two wordlists
    # have any repeated values
    "lfi": {
        "params_wordlist": os.path.join(os.path.dirname(__file__), "data", "dast_params", "lfi.txt"),
        "param_default_value": "abc.html",
    },
    "cmdi": {
        "params_wordlist": os.path.join(os.path.dirname(__file__), "data", "dast_params", "cmdi.txt"),
        "param_default_value": "testing",
    },
    "sqli": {
        "params_wordlist": os.path.join(os.path.dirname(__file__), "data", "dast_params", "sqli.txt"),
        "param_default_value": "testing",
    },
    "xss": {
        "params_wordlist": os.path.join(os.path.dirname(__file__), "data", "dast_params", "xss.txt"),
        "param_default_value": "testing",
    },
}
=======
UPDATE_INTERVAL = 60 * 60 * 24 * 7  # 7 days
>>>>>>> 24d4002e


def group_targets_by_missing_tech(targets: List[str], logger: logging.Logger) -> Dict[frozenset[str], List[str]]:
    """
    Groups targets by the technologies that are not detected on them.

    Returns:
        Dict[frozenset[str], List[str]]: A dictionary where keys are frozensets of tags to exclude,
        and values are lists of target URLs that share the same set of undetected technologies.
    """
    tech_results = run_tech_detection(targets, logger)
    scan_groups = collections.defaultdict(list)
    all_known_techs = {tech for tech in TECHNOLOGY_DETECTION_CONFIG.keys()}

    for target_url in targets:
        detected_techs_set = {tech.lower() for tech in tech_results.get(target_url, [])}
        known_detected_techs = set()
        for tech in all_known_techs:
            if any(tech in detected_tech for detected_tech in detected_techs_set):
                known_detected_techs.add(tech)

        undetected_techs = all_known_techs - known_detected_techs

        tags_to_exclude = set()
        for tech_name in undetected_techs:
            tags_to_exclude.update(TECHNOLOGY_DETECTION_CONFIG[tech_name]["tags_to_exclude"])

        # Use a hashable frozenset as the dictionary key
        scan_groups[frozenset(tags_to_exclude)].append(target_url)
    return scan_groups


class ScanUsing(enum.Enum):
    TEMPLATES = "templates"
    WORKFLOWS = "workflows"


@load_risk_class.load_risk_class(load_risk_class.LoadRiskClass.HIGH)
class Nuclei(ArtemisBase):
    """
    Runs Nuclei templates on URLs.
    """

    num_retries = Config.Miscellaneous.SLOW_MODULE_NUM_RETRIES
    identity = "nuclei"
    filters = [
        {"type": TaskType.SERVICE.value, "service": Service.HTTP.value},
    ]

    batch_tasks = True
    task_max_batch_size = Config.Modules.Nuclei.NUCLEI_MAX_BATCH_SIZE

    def get_default_configuration(self) -> NucleiConfiguration:
        """
        Get the default configuration for the Nuclei module.

        Returns:
            NucleiConfiguration: Default configuration instance with:
                - severity_threshold: Config.Modules.Nuclei.NUCLEI_SEVERITY_THRESHOLD
        """
        return NucleiConfiguration(severity_threshold=Config.Modules.Nuclei.NUCLEI_SEVERITY_THRESHOLD)

    def __init__(self, *args: Any, **kwargs: Any):
        super().__init__(*args, **kwargs)

        # We are cloning the KEV repository and updating templates in the Dockerfile
        # so we don't need to do every time we start the module.
        kev_directory = "/known-exploited-vulnerabilities/"
        if os.path.exists(kev_directory) and os.path.getctime(kev_directory) < time.time() - UPDATE_INTERVAL:
            shutil.rmtree(kev_directory, ignore_errors=True)
            subprocess.call(["git", "clone", "https://github.com/Ostorlab/KEV/", kev_directory])

        with self.lock:
            template_directory = "/root/nuclei-templates/"
            if (
                os.path.exists(template_directory)
                and os.path.getctime(template_directory) < time.time() - UPDATE_INTERVAL
            ):
                shutil.rmtree(template_directory, ignore_errors=True)
                shutil.rmtree("/root/.config/nuclei/", ignore_errors=True)

            subprocess.call(["nuclei", "-update-templates"])

            templates_list_command = ["-tl", "-it", ",".join(TAGS_TO_INCLUDE)]

            template_lists_raw: Dict[str, List[str]] = {}

            for severity in SeverityThreshold.get_severity_list(SeverityThreshold.ALL):
                template_lists_raw[severity] = (
                    check_output_log_on_error(["nuclei", "-s", severity] + templates_list_command, self.log)
                    .decode("ascii")
                    .split()
                )

            # Add non-severity specific sources
            if "known_exploited_vulnerabilities" in Config.Modules.Nuclei.NUCLEI_TEMPLATE_LISTS:
                template_lists_raw["known_exploited_vulnerabilities"] = [
                    item
                    for item in check_output_log_on_error(
                        ["find", "/known-exploited-vulnerabilities/nuclei/"], self.log
                    )
                    .decode("ascii")
                    .split()
                    if item.endswith(".yml") or item.endswith(".yaml")
                ]

            listed_templates = (
                check_output_log_on_error(["nuclei"] + templates_list_command, self.log).decode("ascii").split()
            )
            if "log_exposures" in Config.Modules.Nuclei.NUCLEI_TEMPLATE_LISTS:
                template_lists_raw["log_exposures"] = [
                    item
                    for item in listed_templates
                    if item.startswith("http/exposures/logs")
                    # we already have a git detection module that filters FPs such as
                    # exposed source code of a repo that is already public
                    and not item.startswith("http/exposures/logs/git-")
                ]

            if "exposed_panels" in Config.Modules.Nuclei.NUCLEI_TEMPLATE_LISTS:
                template_lists_raw["exposed_panels"] = [
                    item for item in listed_templates if item.startswith(EXPOSED_PANEL_TEMPLATE_PATH_PREFIX)
                ]

            self._template_lists: Dict[str, List[str]] = {}

            for name in template_lists_raw.keys():
                template_list = template_lists_raw[name]

                if Config.Modules.Nuclei.NUCLEI_CHECK_TEMPLATE_LIST:
                    if len(template_list) == 0:
                        raise RuntimeError(f"Unable to obtain Nuclei templates for list {name}")

                self._template_lists[name] = []
                for template in template_list:
                    if template not in Config.Modules.Nuclei.NUCLEI_TEMPLATES_TO_SKIP:
                        self._template_lists[name].append(template)

            self._template_lists["custom"] = Config.Modules.Nuclei.NUCLEI_ADDITIONAL_TEMPLATES

            dast_templates = check_output_log_on_error(["nuclei", "-dast", "-tl"], self.log).decode("ascii").split()
            dast_templates = [
                template
                for template in dast_templates
                # Skipping CSP bypass templates as it's enough to detect an XSS
                # Skipping CVEs as they're too specific to be run on every link
                if template.startswith("dast/")
                and template not in Config.Modules.Nuclei.NUCLEI_TEMPLATES_TO_SKIP
                and "/csp-bypass/" not in template
                and "/cve" not in template
            ]
            self._dast_templates: Dict[str, List[str]] = {}
            for keyword in DAST_SCANNING.keys():
                self._dast_templates[keyword] = [template for template in dast_templates if keyword in template]
            self._dast_templates["other"] = [
                template for template in dast_templates if not any(template in s for s in self._dast_templates.values())
            ]

            for custom_template_filename in os.listdir(CUSTOM_TEMPLATES_PATH):
                self._template_lists["custom"].append(os.path.join(CUSTOM_TEMPLATES_PATH, custom_template_filename))

            for key in self._template_lists:
                self.log.info(
                    "There are %d templates on list %s",
                    len(self._template_lists[key]),
                    key,
                )

            self._workflows = [os.path.join(os.path.dirname(__file__), "data", "nuclei_workflows_custom", "workflows")]

        self._nuclei_templates_or_workflows_to_skip_probabilistically_set = set()
        if Config.Modules.Nuclei.NUCLEI_TEMPLATES_TO_SKIP_PROBABILISTICALLY_FILE:
            for line in open(Config.Modules.Nuclei.NUCLEI_TEMPLATES_TO_SKIP_PROBABILISTICALLY_FILE):
                self._nuclei_templates_or_workflows_to_skip_probabilistically_set.add(line.strip())

    def _get_links(self, url: str) -> List[str]:
        links = get_links_and_resources_on_same_domain(url)
        random.shuffle(links)

        links = [
            link
            for link in links
            if not any(link.split("?")[0].lower().endswith(extension) for extension in STATIC_EXTENSIONS)
        ]

        links = links[: Config.Modules.Nuclei.NUCLEI_MAX_NUM_LINKS_TO_PROCESS]
        return links

    def _strip_query_string(self, url: str) -> str:
        url_parsed = urllib.parse.urlparse(url)
        return urllib.parse.urlunparse(url_parsed._replace(query="", fragment=""))

    def _get_requests_per_second_statistics(sef, stderr_lines: List[str]) -> str:
        current_second_host_requests: Dict[str, int] = collections.defaultdict(int)
        requests_per_second_per_host: List[int] = []

        def _finish_current_second() -> None:
            nonlocal requests_per_second_per_host
            nonlocal current_second_host_requests

            requests_per_second_per_host.extend(current_second_host_requests.values())
            current_second_host_requests = collections.defaultdict(int)

        for line in stderr_lines:
            try:
                data = json.loads(line)
            except json.JSONDecodeError:
                continue

            if "duration" in data and "requests" in data:  # stats line
                _finish_current_second()
            elif "address" in data:  # request info line
                current_second_host_requests[data["address"].split(":")[0]] += 1
        _finish_current_second()

        try:
            requests_per_second_per_host_quantiles = quantiles(requests_per_second_per_host, n=100)

            requests_per_second_per_host_75_percentile = requests_per_second_per_host_quantiles[75 - 1]
            requests_per_second_per_host_95_percentile = requests_per_second_per_host_quantiles[95 - 1]
            requests_per_second_per_host_99_percentile = requests_per_second_per_host_quantiles[99 - 1]
        except StatisticsError:
            requests_per_second_per_host_75_percentile = None
            requests_per_second_per_host_95_percentile = None
            requests_per_second_per_host_99_percentile = None

        return "Max requests per second for a single host: %s, 75 percentile %s, 95 percentile %s, 99 percentile %s" % (
            max(requests_per_second_per_host) if requests_per_second_per_host else None,
            requests_per_second_per_host_75_percentile,
            requests_per_second_per_host_95_percentile,
            requests_per_second_per_host_99_percentile,
        )

    def _scan(
        self,
        templates_or_workflows: List[str],
        scan_using: ScanUsing,
        targets: List[str],
        extra_nuclei_args: List[str] = [],
    ) -> List[Dict[str, Any]]:
        if not targets:
            return []

        templates_or_workflows_filtered = []

        num_templates_or_workflows_skipped = 0
        for template_or_workflow in templates_or_workflows:
            if template_or_workflow not in self._nuclei_templates_or_workflows_to_skip_probabilistically_set:
                templates_or_workflows_filtered.append(template_or_workflow)
            elif (
                template_or_workflow in self._nuclei_templates_or_workflows_to_skip_probabilistically_set
                and random.uniform(0, 100)
                >= Config.Modules.Nuclei.NUCLEI_TEMPLATES_TO_SKIP_PROBABILISTICALLY_PROBABILITY
            ):
                templates_or_workflows_filtered.append(template_or_workflow)
            else:
                num_templates_or_workflows_skipped += 1

        self.log.info(
            "Requested to skip %d templates or workflows with probability %f, actually skipped %d",
            len(self._nuclei_templates_or_workflows_to_skip_probabilistically_set),
            Config.Modules.Nuclei.NUCLEI_TEMPLATES_TO_SKIP_PROBABILISTICALLY_PROBABILITY,
            num_templates_or_workflows_skipped,
        )
        self.log.info(
            "After probabilistic skipping, executing %d templates or workflows out of %d",
            len(templates_or_workflows_filtered),
            len(templates_or_workflows),
        )

        if not templates_or_workflows_filtered:
            self.log.info("No templates or workflows left after filtering, skipping scan.")
            return []

        if self.requests_per_second_for_current_tasks:
            milliseconds_per_request_initial = int(
                (1 / self.requests_per_second_for_current_tasks) * 1000.0 / len(targets)
            )
        else:
            milliseconds_per_request_initial = 0

        if not milliseconds_per_request_initial:
            milliseconds_per_request_initial = 1  # 0 will make Nuclei wait 1 second

        milliseconds_per_request_candidates = [
            milliseconds_per_request_initial,
            int(
                max(
                    1000 * Config.Modules.Nuclei.NUCLEI_SECONDS_PER_REQUEST_ON_RETRY,
                    milliseconds_per_request_initial * 2,
                )
            ),
        ]

        if Config.Miscellaneous.CUSTOM_USER_AGENT:
            additional_configuration = ["-H", "User-Agent: " + Config.Miscellaneous.CUSTOM_USER_AGENT]
        else:
            additional_configuration = []

        lines = []
        time_start = time.time()
        for chunk in more_itertools.chunked(templates_or_workflows_filtered, Config.Modules.Nuclei.NUCLEI_CHUNK_SIZE):
            for milliseconds_per_request in milliseconds_per_request_candidates:
                self.log.info(
                    "Running batch of %d templates or workflows on %d target(s), milliseconds_per_request=%d",
                    len(chunk),
                    len(targets),
                    milliseconds_per_request,
                )
                command = [
                    "nuclei",
                    "-disable-update-check",
                    "-itags",
                    ",".join(TAGS_TO_INCLUDE),
                    "-v",
                    "-timeout",
                    str(Config.Limits.REQUEST_TIMEOUT_SECONDS),
                    "-jsonl",
                    "-system-resolvers",
                    "-rate-limit",
                    "1",
                    "-rate-limit-duration",
                    str(milliseconds_per_request) + "ms",
                    "-stats-json",
                    "-stats-interval",
                    "1",
                    "-trace-log",
                    "/dev/stderr",
                ] + additional_configuration

                if extra_nuclei_args:
                    command.extend(extra_nuclei_args)

                if scan_using == ScanUsing.TEMPLATES:
                    command.extend(
                        [
                            "-templates",
                            ",".join(chunk),
                        ]
                    )
                elif scan_using == ScanUsing.WORKFLOWS:
                    command.extend(
                        [
                            "-workflows",
                            ",".join(chunk),
                        ]
                    )
                else:
                    assert False

                if Config.Modules.Nuclei.NUCLEI_INTERACTSH_SERVER:
                    # Unfortunately, because of https://github.com/projectdiscovery/interactsh/issues/135,
                    # the trailing slash matters.
                    command.extend(["-interactsh-server", Config.Modules.Nuclei.NUCLEI_INTERACTSH_SERVER.strip("/")])

                if scan_using == ScanUsing.TEMPLATES:
                    # The `-it` flag will include the templates provided in NUCLEI_ADDITIONAL_TEMPLATES even if
                    # they're marked with as tag such as `fuzz` which prevents them from being executed by default.
                    for template in Config.Modules.Nuclei.NUCLEI_ADDITIONAL_TEMPLATES:
                        if template in chunk:
                            command.append("-it")
                            command.append(template)

                for target in targets:
                    command.append("-target")
                    command.append(target)

                self.log.debug("Running command: %s", " ".join(command))
                stdout, stderr = check_output_log_on_error_with_stderr(command, self.log)

                stdout_utf8 = stdout.decode("utf-8", errors="ignore")
                stderr_utf8 = stderr.decode("utf-8", errors="ignore")

                stdout_utf8_lines = stdout_utf8.split("\n")
                stderr_utf8_lines = stderr_utf8.split("\n")

                for line in stdout_utf8_lines:
                    if line.startswith("{"):
                        self.log.info("Found: %s...", line[:100])
                        self.log.debug("%s", line)
                        lines.append(line)

                self.log.info(
                    "Requests per second statistics: %s", self._get_requests_per_second_statistics(stderr_utf8_lines)
                )

                if "context deadline exceeded" in stdout_utf8 + stderr_utf8:
                    self.log.info(
                        "Detected %d occurencies of 'context deadline exceeded'",
                        (stdout_utf8 + stderr_utf8).count("context deadline exceeded"),
                    )
                    new_milliseconds_per_request_candidates = [
                        item for item in milliseconds_per_request_candidates if item > milliseconds_per_request
                    ]
                    if len(new_milliseconds_per_request_candidates) > 0:
                        milliseconds_per_request_candidates = new_milliseconds_per_request_candidates
                        self.log.info("Retrying with longer timeout")
                    else:
                        self.log.info("Can't retry with longer timeout")

                else:
                    break

        findings = []
        for line in lines:
            if line.strip():
                finding = json.loads(line)
                findings.append(finding)
        self.log.info(
            "Scanning of %d targets (%s...) with %d templates/workflows (%s...) took %f seconds",
            len(targets),
            targets[:3],
            len(templates_or_workflows_filtered),
            templates_or_workflows_filtered[:3],
            time.time() - time_start,
        )

        return findings

    def run_multiple(self, tasks: List[Task]) -> None:
        templates = []

        severity_levels = (
            self.configuration.get_severity_options()  # type: ignore
            if self.configuration
            else SeverityThreshold.get_severity_list(Config.Modules.Nuclei.NUCLEI_SEVERITY_THRESHOLD)
        )

        self.log.info("Using severity levels %s for scanning", severity_levels)

        for template_list in self._template_lists.keys():
            if template_list in SeverityThreshold.get_severity_list(SeverityThreshold.ALL):
                if template_list in severity_levels:
                    templates.extend(self._template_lists[template_list])
            else:
                templates.extend(self._template_lists[template_list])

        # Remove duplicates
        templates = list(set(templates))

        self.log.info(f"running {len(templates)} templates and {len(self._workflows)} workflow on {len(tasks)} hosts.")

        targets: List[str] = []
        for task in tasks:
            targets.append(get_target_url(task))

        scan_groups = group_targets_by_missing_tech(targets, self.log)
        found_targets_after_grouping = []
        for scan_group in scan_groups.values():
            found_targets_after_grouping.extend(scan_group)
        assert set(found_targets_after_grouping) == set(targets)

        findings: List[Dict[str, Any]] = []
        for tags_frozen_set, group_targets in scan_groups.items():
            extra_args = []
            if tags_frozen_set:
                self.log.info(f"For {len(group_targets)} targets, excluding tags: {tags_frozen_set}")
                extra_args = ["-etags", ",".join(tags_frozen_set)]
            else:
                self.log.info(f"For {len(group_targets)} targets, not excluding any tags")

            findings.extend(self._scan(templates, ScanUsing.TEMPLATES, group_targets, extra_nuclei_args=extra_args))
            findings.extend(
                self._scan(self._workflows, ScanUsing.WORKFLOWS, group_targets, extra_nuclei_args=extra_args)
            )

        # DAST scanning
        dast_targets: List[str] = []
        for task in tasks:
            param_url = get_target_url(task)
            for _, template_data in DAST_SCANNING.items():
                param_url = add_common_params_from_wordlist(
                    param_url, template_data["params_wordlist"], template_data["param_default_value"]
                )
            dast_targets.append(param_url)

        # Running all dast templates at once on all dast targets constructed
        all_dast_templates = []
        for keyword in DAST_SCANNING.keys():
            all_dast_templates.extend(self._dast_templates[keyword])
        all_dast_templates.extend(self._dast_templates["other"])

        findings.extend(
            self._scan(
                all_dast_templates,
                ScanUsing.TEMPLATES,
                dast_targets,
                extra_nuclei_args=["-dast"],
            )
        )

        links_per_task = {}
        for task in tasks:
            links = self._get_links(get_target_url(task))
            # Let's scan both links with stripped query strings and with original one. We may catch a bug on either
            # of them.
            links_per_task[task.uid] = list(set(links) | set([self._strip_query_string(link) for link in links]))
            self.log.info("Links for %s: %s", get_target_url(task), links_per_task[task.uid])

        # That way, if we have 100 links for a webpage, we won't run 100 concurrent scans for that webpage
        for link_package in itertools.zip_longest(*list(links_per_task.values())):
            findings.extend(
                self._scan(
                    Config.Modules.Nuclei.NUCLEI_TEMPLATES_TO_RUN_ON_HOMEPAGE_LINKS,
                    ScanUsing.TEMPLATES,
                    [item for item in link_package if item],
                )
            )

            dast_targets.clear()

            for item in link_package:
                if item:
                    param_url = item
                    for _, template_data in DAST_SCANNING.items():
                        param_url = add_common_params_from_wordlist(
                            param_url, template_data["params_wordlist"], template_data["param_default_value"]
                        )
                    dast_targets.append(param_url)

            all_dast_templates = []
            for keyword in DAST_SCANNING.keys():
                all_dast_templates.extend(self._dast_templates[keyword])
            all_dast_templates.extend(self._dast_templates["other"])

            findings.extend(
                self._scan(
                    all_dast_templates,
                    ScanUsing.TEMPLATES,
                    dast_targets,
                    extra_nuclei_args=["-dast"],
                )
            )

        findings_per_task = collections.defaultdict(list)
        findings_unmatched = []
        for finding in findings:
            found = False
            for task in tasks:
                if "url" in finding:
                    if finding["url"] in [get_target_url(task)] + links_per_task[task.uid]:
                        findings_per_task[task.uid].append(finding)
                        found = True
                        break
                elif "matched-at" in finding:
                    urls = [get_target_url(task)] + links_per_task[task.uid]
                    hosts_with_port = [
                        urllib.parse.urlparse(item).netloc for item in urls if ":" in urllib.parse.urlparse(item).netloc
                    ]
                    if finding["matched-at"] in urls or finding["matched-at"] in hosts_with_port:
                        findings_per_task[task.uid].append(finding)
                        found = True
                        break
            if not found:
                findings_unmatched.append(finding)

        if findings_unmatched:
            self.log.info("Findings unmatched: %s", repr(findings_unmatched))

            for finding in findings_unmatched:
                found = False
                for task in tasks:
                    if finding["host"].split(":")[0] == get_target_host(task).split(":")[0]:
                        findings_per_task[task.uid].append(finding)
                        found = True
                        break
                assert found, "Cannot match finding: %s" % finding

        for task in tasks:
            result = []
            messages = []

            for finding in findings_per_task[task.uid]:
                result.append(finding)
                messages.append(
                    f"[{finding['info']['severity']}] {finding['matched-at']}: {finding['info'].get('name')} {finding['info'].get('description', '')}"
                )

            if messages:
                status = TaskStatus.INTERESTING
                status_reason = ", ".join(sorted(messages))
            else:
                status = TaskStatus.OK
                status_reason = None
            self.db.save_task_result(task=task, status=status, status_reason=status_reason, data=result)


RuntimeConfigurationRegistry().register_configuration(Nuclei.identity, NucleiConfiguration)


if __name__ == "__main__":
    Nuclei().loop()<|MERGE_RESOLUTION|>--- conflicted
+++ resolved
@@ -43,7 +43,6 @@
 
 TECHNOLOGY_DETECTION_CONFIG = {"wordpress": {"tags_to_exclude": ["wordpress"]}}
 
-<<<<<<< HEAD
 # It is important to keep ssrf, redirect and lfi at the top so that their params get the correct default values
 DAST_SCANNING: Dict[str, Dict[str, Any]] = {
     "ssrf": {  # ssrf dast templates work only when the param is of the form http://...
@@ -74,9 +73,8 @@
         "param_default_value": "testing",
     },
 }
-=======
+
 UPDATE_INTERVAL = 60 * 60 * 24 * 7  # 7 days
->>>>>>> 24d4002e
 
 
 def group_targets_by_missing_tech(targets: List[str], logger: logging.Logger) -> Dict[frozenset[str], List[str]]:
