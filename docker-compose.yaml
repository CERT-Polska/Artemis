--- conflicted
+++ resolved
@@ -229,13 +229,9 @@
     depends_on: [karton-logger]
     environment:
      - SHODAN_API_KEY=
-<<<<<<< HEAD
-    env_file: .env
-    command: "python3 -m artemis.modules.shodan_vulns"
-=======
+    env_file: .env
     command: "python3 -m artemis.modules.shodan_vulns"
 
 volumes:
   data-mongodb:
-  data-redis:
->>>>>>> 04c3c76d
+  data-redis: