import datetime
import fcntl
import json
import logging
import random
import shutil
import sys
import time
import traceback
import urllib.parse
from ipaddress import ip_address
<<<<<<< HEAD
from typing import Any, Callable, List, Optional, Tuple, Dict
=======
from typing import Any, Callable, Dict, List, Optional, Tuple
>>>>>>> 18ad165a

import timeout_decorator
from karton.core import Karton, Task
from karton.core.backend import KartonMetrics
from karton.core.task import TaskState as KartonTaskState
from redis import Redis
from requests.exceptions import RequestException

from artemis import http_requests
from artemis.binds import TaskStatus, TaskType
from artemis.blocklist import load_blocklist, should_block_scanning
from artemis.config import Config
from artemis.db import DB
from artemis.domains import is_domain
from artemis.output_redirector import OutputRedirector
from artemis.placeholder_page_detector import PlaceholderPageDetector
from artemis.redis_cache import RedisCache
from artemis.resolvers import NoAnswer, ResolutionException, lookup
from artemis.resource_lock import FailedToAcquireLockException, ResourceLock
from artemis.retrying_resolver import setup_retrying_resolver
from artemis.task_utils import (
    get_target_host,
    get_target_url,
    increase_analysis_num_finished_tasks,
    increase_analysis_num_in_progress_tasks,
)
from artemis.utils import is_ip_address, throttle_request
from artemis.modules.base.module_configuration import ModuleConfiguration
from artemis.modules.base.configuration_registry import ConfigurationRegistry

REDIS = Redis.from_url(Config.Data.REDIS_CONN_STR)

setup_retrying_resolver()


class UnknownIPException(Exception):
    pass


class ArtemisBase(Karton):
    """
    Artemis base module. Provides helpers (such as e.g. cache) for all modules.
    """

    task_poll_interval_seconds = 10
    batch_tasks = False
    # This is the maximum batch size. Due to the fact that we may be unable to lock some targets because
    # their IPs are already scanned, the actual batch size may be lower.
    task_max_batch_size = 1

    timeout_seconds = Config.Limits.TASK_TIMEOUT_SECONDS

    lock_target = Config.Locking.LOCK_SCANNED_TARGETS

    # Sometimes there are multiple modules that make use of a resource, e.g. whois database.
    # This is the name of the resource - if a module locks it, no other module using this
    # resource can use it.
    resource_name_to_lock_before_scanning: Optional[str] = None

    # Enabled only if LOCK_SCANNED_TARGETS is enabled.
    # Sometimes the task queue is very long and e.g. the first n tasks can't be taken because they concern IPs that
    # are already scanned. To make scanning faster, Artemis remembers the position in the task queue for the next
    # QUEUE_LOCATION_MAX_AGE_SECONDS in order not to repeat trying to lock the first tasks in the queue.
    queue_location_max_age_seconds: int = Config.Locking.QUEUE_LOCATION_MAX_AGE_SECONDS

    requests_per_second_for_current_tasks: float = Config.Limits.REQUESTS_PER_SECOND

    def __init__(self, db: Optional[DB] = None, *args, **kwargs) -> None:  # type: ignore[no-untyped-def]
        super().__init__(*args, **kwargs)
        self.cache = RedisCache(REDIS, self.identity)
        self.lock = ResourceLock(res_name=self.identity)
        self.setup_logger(Config.Miscellaneous.LOG_LEVEL)
        self.taking_tasks_from_queue_lock = ResourceLock(res_name=f"taking-tasks-from-queue-{self.identity}")
        self.redis = REDIS
        
        # Initialize configuration
        registry = ConfigurationRegistry()
        config_class = registry.get_configuration_class(self.identity)
        if config_class:
            self._configuration = config_class()
        else:
            self._configuration = ModuleConfiguration()

        if Config.Miscellaneous.ADDITIONAL_HOSTS_FILE_PATH:
            with open(Config.Miscellaneous.ADDITIONAL_HOSTS_FILE_PATH, "r") as additional_data_file:
                with open("/etc/hosts", "a") as hosts_file:
                    fcntl.flock(hosts_file.fileno(), fcntl.LOCK_EX)
                    hosts_file.write(additional_data_file.read())
                    fcntl.flock(hosts_file.fileno(), fcntl.LOCK_UN)

        if Config.Limits.SCAN_SPEED_OVERRIDES_FILE:
            with open(Config.Limits.SCAN_SPEED_OVERRIDES_FILE, "r") as f:
                self._scan_speed_overrides: Dict[str, float] = json.load(f)
        else:
            self._scan_speed_overrides = {}

        if Config.Miscellaneous.BLOCKLIST_FILE:
            self._blocklist = load_blocklist(Config.Miscellaneous.BLOCKLIST_FILE)
        else:
            self._blocklist = []

        if db:
            self.db = db
        else:
            self.db = DB()

        if self.batch_tasks:
            assert (
                self.task_max_batch_size > 1
            ), "If batch_tasks is enabled, task_max_batch_size must be greater than 1."
        else:
            assert (
                self.task_max_batch_size == 1
            ), "If batch_tasks is disabled, task_max_batch_size makes no sense to be other than 1."

        for handler in self.log.handlers:
            handler.setFormatter(logging.Formatter(Config.Miscellaneous.LOGGING_FORMAT_STRING))

    @property
    def configuration(self) -> Optional[ModuleConfiguration]:
        """
        Get the current module configuration.

        Returns:
            Optional[ModuleConfiguration]: The current configuration or None if not set
        """
        return self._configuration

    def get_default_configuration(self) -> ModuleConfiguration:
        """
        Get the default configuration for this module.
        Override this method in subclasses to provide module-specific configuration.

        Returns:
            ModuleConfiguration: Default configuration instance
        """
        return ModuleConfiguration()

    def set_configuration(self, config_dict: Dict[str, Any]) -> None:
        """
        Set the module configuration from a dictionary.

        Args:
            config_dict (Dict[str, Any]): Configuration dictionary to apply
        """
        registry = ConfigurationRegistry()
        config_class = registry.get_configuration_class(self.identity)
        
        if config_class is None:
            config_class = ModuleConfiguration
            
        self._configuration = config_class.deserialize(config_dict)
        if not self._configuration.validate():
            raise ValueError(f"Invalid configuration for module {self.identity}")

    def add_task(self, current_task: Task, new_task: Task) -> None:
        analysis = self.db.get_analysis_by_id(current_task.root_uid)
        if analysis and analysis.get("stopped", False):
            # Don't add tasks to stopped analyses
            return

        new_task.priority = current_task.priority
        new_task.payload["created_at"] = datetime.datetime.utcnow().isoformat()

        new_task.set_task_parent(current_task)
        new_task.merge_persistent_payload(current_task)

        if "domain" in new_task.payload:
            new_task.payload["last_domain"] = new_task.payload["domain"]
        elif "domain" in current_task.payload:
            new_task.payload["last_domain"] = current_task.payload["domain"]
        elif "last_domain" in current_task.payload:
            new_task.payload["last_domain"] = current_task.payload["last_domain"]

        if self.db.save_scheduled_task(new_task):
            self.log.info("Task is a new task, adding: %s", new_task)
            self.send_task(new_task)
        else:
            self.log.info("Task is not a new task, not adding: %s", new_task)

    def add_task_if_domain_exists(self, current_task: Task, new_task: Task) -> bool:
        """
        Add a new task if the domain in the task payload exists.

        Args:
            current_task (Task): The current task being processed.
            new_task (Task): The new task to potentially add.

        Returns True if the task was actually added.
        """
        domain = new_task.payload.get("domain")
        if not domain:
            self.log.info("No domain found in new task payload - adding it, as it might be an IP task")
            self.add_task(current_task, new_task)
            return True

        if self.check_domain_exists_or_is_placeholder(domain):
            self.add_task(current_task, new_task)
            return True
        else:
            self.log.info("Skipping invalid domain (nonexistent/placeholder): %s", domain)
            return False

    def check_domain_exists_or_is_placeholder(self, domain: str) -> bool:
        """
        Check if a domain exists or is a placeholder page.

        Args:
            domain (str): The domain to check.

        Returns:
            bool: True if the domain exists and is not a placeholder page, False otherwise.
        """
        if Config.Modules.PlaceholderPageContent.ENABLE_PLACEHOLDER_PAGE_DETECTOR:
            placeholder_page = PlaceholderPageDetector()
            if placeholder_page.is_placeholder(domain):
                return False

        return self.check_domain_exists(domain)

    def check_domain_exists(self, domain: str) -> bool:
        """
        Check if a domain exists by looking up its NS and A records.

        Args:
            domain (str): The domain to check.

        Returns:
            bool: True if the domain exists, False otherwise.
        """
        try:

            # Check for NS records
            try:
                ns_records = lookup(domain, "NS")
                if ns_records:
                    return True
            except NoAnswer:
                # No NS records, continue to check A records
                pass

            # Check for A records
            a_records = lookup(domain, "A")
            return len(a_records) > 0  # returns true if found

        except ResolutionException:
            return False

    def loop(self) -> None:
        """
        Differs from the original karton implementation: consumes the tasks in random order, so that
        there is lower chance that multiple tasks associated with the same IP (e.g. coming from subdomain
        enumeration) will be taken by multiple threads, thus slowing down the process, as requests for
        the same IP are throttled.
        """
        self.log.info("Service %s started", self.identity)

        # Get the old binds and set the new ones atomically
        old_bind = self.backend.register_bind(self._bind)

        if not old_bind:
            self.log.info("Service binds created.")
        elif old_bind != self._bind:
            self.log.info("Binds changed, old service instances should exit soon.")

        for task_filter in self.filters:
            self.log.info("Binding on: %s", task_filter)

        task_id = 0
        with self.graceful_killer():
            while not self.shutdown and task_id < Config.Miscellaneous.MAX_NUM_TASKS_TO_PROCESS:
                if self.backend.get_bind(self.identity) != self._bind:
                    self.log.info("Binds changed, shutting down.")
                    break

                num_tasks_done = self._single_iteration()

                task_id += num_tasks_done

                if not num_tasks_done:
                    # Prevent busywaiting causing a large load on Redis, but don't wait if we actually
                    # are consuming tasks.
                    time.sleep(self.task_poll_interval_seconds)

        if task_id >= Config.Miscellaneous.MAX_NUM_TASKS_TO_PROCESS:
            self.log.info("Exiting loop after processing %d tasks", task_id)
        else:
            self.log.info("Exiting loop, shutdown=%s", self.shutdown)

    def _single_iteration(self) -> int:
        self.log.debug("single iteration")

        _, _, free_disk_space = shutil.disk_usage("/")
        if free_disk_space < 1024 * 1024 * Config.Miscellaneous.STOP_SCANNING_MODULES_IF_FREE_DISK_SPACE_LOWER_THAN_MB:
            self.log.error(
                "Stopping scanning as disk space is lower than %s MB (it's %s MB)",
                Config.Miscellaneous.STOP_SCANNING_MODULES_IF_FREE_DISK_SPACE_LOWER_THAN_MB,
                free_disk_space / (1024 * 1024),
            )
            self._shutdown = True
            return 0

        # In case there was a problem and previous locks was not released
        ResourceLock.release_all_locks(self.log)

        if self.resource_name_to_lock_before_scanning:
            self.log.debug(f"locking {self.resource_name_to_lock_before_scanning}")
            resource_lock = ResourceLock(
                f"resource-lock-{self.resource_name_to_lock_before_scanning}",
                max_tries=Config.Locking.SCAN_DESTINATION_LOCK_MAX_TRIES,
            )
            try:
                resource_lock.acquire()
                self.log.debug("Succeeded to lock resource %s", self.resource_name_to_lock_before_scanning)
            except FailedToAcquireLockException:
                self.log.debug("Failed to lock resource %s", self.resource_name_to_lock_before_scanning)
                return 0
        else:
            resource_lock = None

        tasks, locks, num_task_removed_from_queue = self._take_and_lock_tasks(self.task_max_batch_size)
        self._log_tasks(tasks)

        for task in tasks:
            increase_analysis_num_in_progress_tasks(REDIS, task.root_uid, by=1)

        requests_per_second_overrides = [
            task.payload_persistent.get("requests_per_second_override")
            for task in tasks
            if "requests_per_second_override" in task.payload_persistent
        ]

        for task in tasks:
            destination = self._get_scan_destination(task)
            if destination in self._scan_speed_overrides:
                requests_per_second_overrides.append(self._scan_speed_overrides[destination])

        self.requests_per_second_for_current_tasks = min(  # type: ignore
            requests_per_second_overrides if requests_per_second_overrides else [Config.Limits.REQUESTS_PER_SECOND]
        )

        if requests_per_second_overrides:
            self.log.info("Setting requests per second to %f", self.requests_per_second_for_current_tasks)

        if len(tasks):
            time_start = time.time()
            self.internal_process_multiple(tasks)
            self.log.info(
                "Took %.02fs to perform %d tasks by module %s",
                time.time() - time_start,
                len(tasks),
                self.identity,
            )

        for task in tasks:
            increase_analysis_num_finished_tasks(REDIS, task.root_uid)
            increase_analysis_num_in_progress_tasks(REDIS, task.root_uid, by=-1)

        for lock in locks:
            if lock:
                lock.release()

        if resource_lock:
            resource_lock.release()

        return num_task_removed_from_queue

    def _take_and_lock_tasks(self, num_tasks: int) -> Tuple[List[Task], List[Optional[ResourceLock]], int]:
        self.log.debug("[taking tasks] Acquiring lock to take tasks from queue")
        try:
            self.taking_tasks_from_queue_lock.acquire()
        except FailedToAcquireLockException:
            self.log.info("[taking tasks] Failed to acquire lock to take tasks from queue")
            return [], [], 0

        try:
            tasks = []
            locks: List[Optional[ResourceLock]] = []

            if (
                float(REDIS.get(f"queue_location_timestamp-{self.identity}") or 0)
                < time.time() - self.queue_location_max_age_seconds
            ):
                REDIS.set(f"queue_id-{self.identity}", 0)
                REDIS.set(f"queue_position-{self.identity}", 0)
                REDIS.set(f"queue_location_timestamp-{self.identity}", time.time())

            queue_id = int(REDIS.get(f"queue_id-{self.identity}") or 0)

            for i, queue in list(enumerate(self.backend.get_queue_names(self.identity)))[queue_id:]:
                if i > queue_id:
                    REDIS.set(f"queue_position-{self.identity}", 0)

                original_queue_position = int(REDIS.get(f"queue_position-{self.identity}") or 0)
                self.log.debug(f"[taking tasks] Taking tasks from queue {queue} from task {original_queue_position}")
                if self.lock_target:
                    REDIS.set(f"queue_id-{self.identity}", i)
                for i_from_queue_position, item in enumerate(
                    self.backend.redis.lrange(queue, original_queue_position, -1)
                ):
                    i = i_from_queue_position + original_queue_position

                    if self.lock_target:
                        REDIS.set(f"queue_position-{self.identity}", i)

                    task = self.backend.get_task(item)

                    if task is None:
                        self.backend.redis.lrem(queue, 1, item)
                        continue

                    scan_destination = self._get_scan_destination(task)

                    if self.lock_target:
                        lock = ResourceLock(
                            f"lock-{scan_destination}", max_tries=Config.Locking.SCAN_DESTINATION_LOCK_MAX_TRIES
                        )

                        if lock.is_acquired():
                            continue
                        else:
                            try:
                                lock.acquire()
                                tasks.append(task)
                                locks.append(lock)
                                self.log.info(
                                    "[taking tasks] Succeeded to lock task %s (orig_uid=%s destination=%s, %d in queue %s), %d/%d locked",
                                    task.uid,
                                    task.orig_uid,
                                    scan_destination,
                                    i,
                                    queue,
                                    len(tasks),
                                    num_tasks,
                                )
                                self.backend.redis.lrem(queue, 1, item)
                                if len(tasks) >= num_tasks:
                                    break
                            except FailedToAcquireLockException:
                                self.log.warning(
                                    "Failed to lock task %s (orig_uid=%s destination=%s)",
                                    task.uid,
                                    task.orig_uid,
                                    scan_destination,
                                )
                                continue
                    else:
                        tasks.append(task)
                        locks.append(None)
                        self.backend.redis.lrem(queue, 1, item)
                        if len(tasks) >= num_tasks:
                            break
                self.log.debug(f"[taking tasks] {len(tasks)} tasks after checking queue {queue}")
                if len(tasks) >= num_tasks:
                    break

            if len(tasks) < num_tasks:
                REDIS.set(f"queue_id-{self.identity}", 0)
                REDIS.set(f"queue_position-{self.identity}", 0)
                REDIS.set(f"queue_location_timestamp-{self.identity}", time.time())
        except Exception:
            for already_acquired_lock in locks:
                if already_acquired_lock:
                    already_acquired_lock.release()
            raise
        finally:
            self.taking_tasks_from_queue_lock.release()

        self.log.debug("[taking tasks] Tasks from queue taken")

        tasks_not_blocklisted = []
        locks_for_tasks_not_blocklisted: List[Optional[ResourceLock]] = []
        for task, lock_for_task in zip(tasks, locks):
            skip = False
            if self._is_blocklisted(task):
                self.log.info("Task %s is blocklisted for module %s", task, self.identity)
                skip = True
            elif self.identity in task.payload_persistent.get("disabled_modules", "").split(","):
                self.log.info("Module %s disabled for task %s", self.identity, task)
                skip = True
            if skip:
                increase_analysis_num_finished_tasks(REDIS, task.root_uid)
                self.backend.increment_metrics(KartonMetrics.TASK_CONSUMED, self.identity)
                self.backend.set_task_status(task, KartonTaskState.FINISHED)
                if lock_for_task:
                    lock_for_task.release()
            else:
                tasks_not_blocklisted.append(task)
                locks_for_tasks_not_blocklisted.append(lock_for_task)
        self.log.debug(
            "[taking tasks] Tasks from queue taken and filtered, %d left after filtering", len(tasks_not_blocklisted)
        )
        return tasks_not_blocklisted, locks_for_tasks_not_blocklisted, len(tasks)

    def _is_blocklisted(self, task: Task) -> bool:
        if self.identity == "classifier":
            # It's not possible to blocklist classifier, as blocklists block IPs or domains, and classifier supports
            # various input types (e.g. IP ranges, converting them to IPs).
            return False

        host = get_target_host(task)

        if is_domain(host):
            try:
                ip_addresses = list(lookup(host))
            except Exception:
                self.log.error(f"Exception while trying to obtain IP for host {host}")
                ip_addresses = []

            if ip_addresses:
                for ip in ip_addresses:
                    if should_block_scanning(domain=host, ip=ip, karton_name=self.identity, blocklist=self._blocklist):
                        return True
            else:
                if should_block_scanning(domain=host, ip=None, karton_name=self.identity, blocklist=self._blocklist):
                    return True
        elif is_ip_address(host):
            domain = task.payload.get("last_domain", None)
            if should_block_scanning(domain=domain, ip=host, karton_name=self.identity, blocklist=self._blocklist):
                return True
        else:
            assert False, f"expected {host} to be either domain or an IP address"
        return False

    def run(self, current_task: Task) -> None:
        raise NotImplementedError()

    def run_multiple(self, tasks: List[Task]) -> None:
        raise NotImplementedError()

    def internal_process_multiple(self, tasks: List[Task]) -> None:
        if not tasks:
            return

        tasks_filtered = []
        for task in tasks:
            if task.matches_filters(self.filters):
                tasks_filtered.append(task)
            else:
                self.log.info("Task rejected because binds are no longer valid.")
                self.backend.set_task_status(task, KartonTaskState.FINISHED)

        exception_str = None

        try:
            self.log.info(
                "Received %s new tasks - %s", len(tasks_filtered), ", ".join([task.uid for task in tasks_filtered])
            )
            for task in tasks_filtered:
                self.backend.set_task_status(task, KartonTaskState.STARTED)

            self._run_pre_hooks()

            saved_exception = None
            try:
                self.process_multiple(tasks_filtered)
            except Exception as exc:
                saved_exception = exc
                raise
            finally:
                self._run_post_hooks(saved_exception)

            self.log.info("%s tasks done - %s", len(tasks_filtered), ", ".join([task.uid for task in tasks_filtered]))
        except Exception:
            exc_info = sys.exc_info()
            exception_str = traceback.format_exception(*exc_info)

            for _ in tasks_filtered:
                self.backend.increment_metrics(KartonMetrics.TASK_CRASHED, self.identity)
            self.log.exception(
                "Failed to process %s tasks - %s", len(tasks_filtered), ", ".join([task.uid for task in tasks_filtered])
            )
        finally:
            for task in tasks_filtered:
                self.backend.increment_metrics(KartonMetrics.TASK_CONSUMED, self.identity)

                task_state = KartonTaskState.FINISHED

                # report the task status as crashed
                # if an exception was caught while processing
                if exception_str is not None:
                    task_state = KartonTaskState.CRASHED
                    task.error = exception_str

                self.backend.set_task_status(task, task_state)

    def process(self, task: Task) -> None:
        self.process_multiple([task])

    def process_multiple(self, tasks: List[Task]) -> None:
        if len(tasks) == 0:
            return

<<<<<<< HEAD
        # Load configuration from first task's payload if present
        if tasks[0].payload.get("module_configuration"):
            try:
                self.set_configuration(tasks[0].payload["module_configuration"])
            except (ValueError, KeyError) as e:
                self.log.warning(f"Failed to load configuration from task payload: {e}")
                # Fall back to default configuration
                self._configuration = self.get_default_configuration()
        else:
            # Use default configuration if none provided
            self._configuration = self.get_default_configuration()
=======
        output_redirector = OutputRedirector()
>>>>>>> 18ad165a

        try:
            with output_redirector:
                if self.batch_tasks:
                    timeout_decorator.timeout(self.timeout_seconds)(lambda: self.run_multiple(tasks))()
                else:
                    (task,) = tasks
                    timeout_decorator.timeout(self.timeout_seconds)(lambda: self.run(task))()
        except Exception:
            for task in tasks:
                self.db.save_task_result(task=task, status=TaskStatus.ERROR, data=traceback.format_exc())
            raise
        finally:
            for task in tasks:
                self.db.save_task_logs(task.uid, output_redirector.get_output())

    def _log_tasks(self, tasks: List[Task]) -> None:
        if not tasks:
            return

        message = "Processing %d tasks: " % len(tasks)
        for i, task in enumerate(tasks):
            message += "%s (headers=%s payload=%s payload_persistent=%s priority=%s)" % (
                task.uid,
                repr(task.headers),
                repr(task.payload),
                repr(task.payload_persistent),
                task.priority.value,
            )

            if i < len(tasks) - 1:
                message += ", "
        self.log.info(message)

    def _get_scan_destination(self, task: Task) -> str:
        cache_key = "scan-destination-" + task.uid
        cached_destination = self.cache.get(cache_key)
        if cached_destination:
            return cached_destination.decode("utf-8")

        result = None
        if task.headers["type"] == TaskType.NEW:
            result = task.payload["data"]
        elif task.headers["type"] == TaskType.IP:
            result = task.payload["ip"]
        elif task.headers["type"] == TaskType.DOMAIN or task.headers["type"] == TaskType.DOMAIN_THAT_MAY_NOT_EXIST:
            # This is an approximation. Sometimes, when we scan domain, we actually scan the IP the domain
            # resolves to (e.g. in port_scan karton), sometimes the domain itself (e.g. the DNS kartons) or
            # even the MX servers. Therefore this will not map 1:1 to the actual host being scanned.
            try:
                result = self._get_ip_for_locking(task.payload["domain"])
            except UnknownIPException:
                result = task.payload["domain"]
        elif task.headers["type"] == TaskType.WEBAPP:
            host = urllib.parse.urlparse(task.payload["url"]).hostname
            try:
                result = self._get_ip_for_locking(host)
            except UnknownIPException:
                result = host
        elif task.headers["type"] == TaskType.URL:
            host = urllib.parse.urlparse(task.payload["url"]).hostname
            try:
                result = self._get_ip_for_locking(host)
            except UnknownIPException:
                result = host
        elif task.headers["type"] == TaskType.SERVICE:
            try:
                result = self._get_ip_for_locking(task.payload["host"])
            except UnknownIPException:
                result = task.payload["host"]
        elif task.headers["type"] == TaskType.DEVICE:
            try:
                result = self._get_ip_for_locking(task.payload["host"])
            except UnknownIPException:
                result = task.payload["host"]

        assert isinstance(result, str)
        self.cache.set(cache_key, result.encode("utf-8"))
        return result

    def _get_ip_for_locking(self, host: str) -> str:
        try:
            # if this doesn't throw then we have an IP address
            ip_address(host)
            return host
        except ValueError:
            pass

        # Here, we use the the DoH resolvers so that we don't leak information if using proxies.
        # There is a chance that the IP returned here (chosen randomly from a set of IP adresses)
        # would be different from the one chosen for the actual connection - but we hope that over
        # time and across multiple scanner instances the overall load would be approximately similar
        # to Config.Limits.REQUESTS_PER_SECOND requests per second.
        try:
            ip_addresses = list(lookup(host))
        except Exception as e:
            raise UnknownIPException(f"Exception while trying to obtain IP for host {host}", e)

        if not ip_addresses:
            raise UnknownIPException(f"Unknown IP for host {host}")

        return random.choice(ip_addresses)

    def check_connection_to_base_url_and_save_error(self, task: Task) -> bool:
        base_url = get_target_url(task)
        scan_destination = self._get_scan_destination(task)
        lock = ResourceLock(f"lock-{scan_destination}", max_tries=Config.Locking.SCAN_DESTINATION_LOCK_MAX_TRIES)

        try:
            response = self.http_get(base_url)
            if any(
                [
                    message in response.content
                    for message in [
                        "Cloudflare</title>",
                        "<hr><center>cloudflare</center>",
                        "Incapsula incident ID",
                        "Please wait while your request is being verified...",
                        "<title>Unauthorized Access</title>",
                        "<title>Attack Detected</title>",
                    ]
                ]
            ):
                self.db.save_task_result(
                    task=task,
                    status=TaskStatus.ERROR,
                    status_reason=f"Unable to connect to base URL: {base_url}: WAF detected, task skipped",
                )
                self.log.info(
                    f"Unable to connect to base URL: {base_url}: WAF detected, task skipped, releasing lock for {scan_destination}"
                )
                lock.release()
                return False

            return True
        except RequestException as e:
            self.db.save_task_result(
                task=task,
                status=TaskStatus.ERROR,
                status_reason=f"Unable to connect to base URL {base_url}: {repr(e)}, task skipped",
            )
            self.log.info(
                f"Unable to connect to base URL: {base_url}: {repr(e)}, task skipped, releasing lock for {scan_destination}"
            )
            lock.release()
            return False

    def http_get(self, *args, **kwargs) -> http_requests.HTTPResponse:  # type: ignore
        kwargs["requests_per_second"] = self.requests_per_second_for_current_tasks
        return http_requests.get(*args, **kwargs)

    def http_post(self, *args, **kwargs) -> http_requests.HTTPResponse:  # type: ignore
        kwargs["requests_per_second"] = self.requests_per_second_for_current_tasks
        return http_requests.post(*args, **kwargs)

    def throttle_request(self, f: Callable[[], Any]) -> Any:
        return throttle_request(f, requests_per_second=self.requests_per_second_for_current_tasks)

    def process_task(self, current_task: Task) -> None:
        """Process a task."""
        try:
            # Load module configuration from task payload if available
            module_configs = current_task.get_payload("module_configs", {})
            if self.identity in module_configs:
                self.set_configuration(module_configs[self.identity])
            else:
                # Use default configuration
                self._configuration = self.get_default_configuration()

            if self.batch_tasks:
                tasks = self.get_tasks_for_batch_processing(current_task)
                if tasks:
                    self.run_multiple(tasks)
            else:
                self.run(current_task)
        except Exception as e:
            self.log.exception(e)
            self.db.save_task_result(task=current_task, status=TaskStatus.ERROR, data=e)
            raise<|MERGE_RESOLUTION|>--- conflicted
+++ resolved
@@ -9,11 +9,7 @@
 import traceback
 import urllib.parse
 from ipaddress import ip_address
-<<<<<<< HEAD
-from typing import Any, Callable, List, Optional, Tuple, Dict
-=======
 from typing import Any, Callable, Dict, List, Optional, Tuple
->>>>>>> 18ad165a
 
 import timeout_decorator
 from karton.core import Karton, Task
@@ -607,7 +603,6 @@
         if len(tasks) == 0:
             return
 
-<<<<<<< HEAD
         # Load configuration from first task's payload if present
         if tasks[0].payload.get("module_configuration"):
             try:
@@ -619,9 +614,6 @@
         else:
             # Use default configuration if none provided
             self._configuration = self.get_default_configuration()
-=======
-        output_redirector = OutputRedirector()
->>>>>>> 18ad165a
 
         try:
             with output_redirector:
