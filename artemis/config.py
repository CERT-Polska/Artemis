--- conflicted
+++ resolved
@@ -1,34 +1,14 @@
-import decouple
-
 import decouple
 from redis import Redis
 from redis.asyncio import Redis as AsyncRedis
 
 
 class Config:
-<<<<<<< HEAD
-    NOT_INTERESTING_PATHS = getenv("NOT_INTERESTING_PATHS", "/icon/,/icons/").split(",")
-    DB_CONN_STR = decouple.config("DB_CONN_STR", "")
-    BROKER = getenv("BROKER", "")
-    NMAP_CACHE_DURATION = int(getenv("NMAP_CACHE_DURATION", "3600"))
-    SHODAN_API_KEY = getenv("SHODAN_API_KEY", "")
-    SCANNING_USER_AGENT_OVERRIDE = decouple.config("SCANNING_USER_AGENT_OVERRIDE", default="")
-
-    POSTMAN_MAIL_FROM = getenv("POSTMAN_MAIL_FROM", "")
-    POSTMAN_MAIL_TO = getenv("POSTMAN_MAIL_TO", "")
-
-    REDIS = Redis.from_url(decouple.config("REDIS_CONN_STR"))
-    ASYNC_REDIS = AsyncRedis.from_url(decouple.config("REDIS_CONN_STR"))
-    REDIS_CONN_STR = decouple.config("REDIS_CONN_STR")
-
-    HTTP_TIMEOUT_SECONDS = decouple.config("HTTP_TIMEOUT_SECONDS", default=5, cast=int)
-    SECONDS_PER_REQUEST_FOR_ONE_IP = decouple.config("SECONDS_PER_REQUEST_FOR_ONE_IP", default=5, cast=int)
-    SCANNING_PACKETS_PER_SECOND_PER_IP = decouple.config("SCANNING_PACKETS_PER_SECOND_PER_IP", default=1, cast=int)
-=======
     NOT_INTERESTING_PATHS = decouple.config("NOT_INTERESTING_PATHS", default="/icon/,/icons/", cast=decouple.Csv(str))
     DB_CONN_STR = decouple.config("DB_CONN_STR", default="")
     BROKER = decouple.config("BROKER", default="")
     SHODAN_API_KEY = decouple.config("SHODAN_API_KEY", default="")
+    SCANNING_USER_AGENT_OVERRIDE = decouple.config("SCANNING_USER_AGENT_OVERRIDE", default="")
 
     POSTMAN_MAIL_FROM = decouple.config("POSTMAN_MAIL_FROM", default="")
     POSTMAN_MAIL_TO = decouple.config("POSTMAN_MAIL_TO", default="")
@@ -39,4 +19,11 @@
     # (e.g. the one spawned by bruter) the maximum number of coroutines running concurrently
     # will be MAX_ASYNC_PER_LOOP.
     MAX_ASYNC_PER_LOOP = decouple.config("MAX_ASYNC_PER_LOOP", cast=int, default=10)
->>>>>>> 04c3c76d
+
+    REDIS = Redis.from_url(decouple.config("REDIS_CONN_STR"))
+    ASYNC_REDIS = AsyncRedis.from_url(decouple.config("REDIS_CONN_STR"))
+    REDIS_CONN_STR = decouple.config("REDIS_CONN_STR")
+
+    HTTP_TIMEOUT_SECONDS = decouple.config("HTTP_TIMEOUT_SECONDS", default=5, cast=int)
+    SECONDS_PER_REQUEST_FOR_ONE_IP = decouple.config("SECONDS_PER_REQUEST_FOR_ONE_IP", default=5, cast=int)
+    SCANNING_PACKETS_PER_SECOND_PER_IP = decouple.config("SCANNING_PACKETS_PER_SECOND_PER_IP", default=1, cast=int)