version: "3.8"
services:
  test-e2e:
    build:
      context: .
      dockerfile: docker/Dockerfile
    command: python -m unittest discover test.e2e
    volumes:
      # We don't copy the test code into the image so that we don't pollute production image
      # with test data.
      - ./test/:/opt/test/
      - ./docker/karton.ini:/etc/karton/karton.ini

  test:
    build:
      context: .
      dockerfile: docker/Dockerfile
    command: bash -c "python -m unittest discover test.modules && python -m unittest discover test.unit"
    environment:
      TEST_REDIS_HOST: test-redis
      TEST_REDIS_PORT: 6379
      REDIS_CONN_STR: redis://test-redis:6379/1

      POSTMAN_MAIL_FROM: artemis@localhost.com
      POSTMAN_MAIL_TO: artemis@localhost.com

      SECONDS_PER_REQUEST_FOR_ONE_IP: 0
      SCANNING_PACKETS_PER_SECOND_PER_IP: 100
    volumes:
      # We don't copy the test code into the image so that we don't pollute production image
      # with test data.
      - ./test/:/opt/test/
      - ./docker/karton.ini:/etc/karton/karton.ini

  test-redis:
    image: redis:7.0.5

  test-service-with-bruteable-files:
    image: php:7.4-apache
    volumes:
      - ./test/data/bruteable_files/:/var/www/html/

  test-robots-service:
    image: nginx:latest
    volumes:
      - ./test/data/robots/:/usr/share/nginx/html/

  test-ftp-server-with-easy-password:
    image: stilliard/pure-ftpd:latest
    environment:
        - FTP_USER_NAME=admin
        - FTP_USER_PASS=12345
        - FTP_USER_HOME=/dev/shm

  test-old-joomla:
    image: joomla:3-php7.4-apache  # this is an old image on purpose
    environment:
      JOOMLA_DB_HOST: test-old-joomla-mysql
      JOOMLA_DB_PASSWORD: example

  test-old-joomla-mysql:
    image: mysql:5.6
    environment:
      MYSQL_ROOT_PASSWORD: example

  test-smtp-server:
    image: bytemark/smtp

  test-php-lfi:
    image: php:7.4-apache
    volumes:
      - ./test/data/php_lfi/:/var/www/html/

  test-service-with-exposed-git:
    image: nginx:latest
    volumes:
      - ./test/data/git/git/:/usr/share/nginx/html/.git/

  test-old-wordpress:
    image: wordpress:5.9.3-apache
    environment:
      WORDPRESS_DB_HOST: test-old-wordpress-mysql
      WORDPRESS_DB_USER: root
      WORDPRESS_DB_PASSWORD: example
      WORDPRESS_DB_NAME: example

  test-old-wordpress-mysql:
    image: mysql:5.6
    environment:
      MYSQL_ROOT_PASSWORD: example

  test-service-with-directory-index:
    image: nginx:latest
    volumes:
      - ./test/data/directory_index/default.conf:/etc/nginx/conf.d/default.conf
      - ./test/data/directory_index/:/usr/share/nginx/html/

  test-wordpress-easy-password:
    image: wordpress:6.1.1-apache
    environment:
      WORDPRESS_DB_HOST: test-wordpress-easy-password-mysql
      WORDPRESS_DB_USER: root
      WORDPRESS_DB_PASSWORD: example
      WORDPRESS_DB_NAME: example
    ports:
      - 8080:80

  test-wordpress-easy-password-mysql:
    image: mysql:5.6
    environment:
      MYSQL_ROOT_PASSWORD: example

  test-mysql-with-easy-password:
    image: mysql:5.6
    environment:
<<<<<<< HEAD
      MYSQL_ROOT_PASSWORD: root
=======
      MYSQL_ROOT_PASSWORD: root
    networks:
      network:
        ipv4_address: 192.168.3.18

  test-postgresql-with-easy-password:
    image: postgres
    environment:
      POSTGRES_USER: example
      POSTGRES_PASSWORD: example
    networks:
      network:
        ipv4_address: 192.168.3.19

networks:
  network:
    internal: false
    ipam:
      config:
        - subnet: 192.168.3.0/24
          gateway: 192.168.3.1
>>>>>>> f843b42e
<|MERGE_RESOLUTION|>--- conflicted
+++ resolved
@@ -113,28 +113,11 @@
   test-mysql-with-easy-password:
     image: mysql:5.6
     environment:
-<<<<<<< HEAD
       MYSQL_ROOT_PASSWORD: root
-=======
-      MYSQL_ROOT_PASSWORD: root
-    networks:
-      network:
-        ipv4_address: 192.168.3.18
+
 
   test-postgresql-with-easy-password:
     image: postgres
     environment:
       POSTGRES_USER: example
-      POSTGRES_PASSWORD: example
-    networks:
-      network:
-        ipv4_address: 192.168.3.19
-
-networks:
-  network:
-    internal: false
-    ipam:
-      config:
-        - subnet: 192.168.3.0/24
-          gateway: 192.168.3.1
->>>>>>> f843b42e
+      POSTGRES_PASSWORD: example