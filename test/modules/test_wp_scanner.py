--- conflicted
+++ resolved
@@ -12,13 +12,8 @@
 
     def test_no_problems_with_new_version(self) -> None:
         task = Task(
-<<<<<<< HEAD
-            {"webapp": WebApplication.WORDPRESS},
-            payload={"url": "http://test-old-wordpress/"},
-=======
             {"webapp": Application.WORDPRESS},
             payload={"url": "http://test-wordpress-easy-password/"},
->>>>>>> 52743326
         )
         self.run_task(task)
         (call,) = self.mock_db.save_task_result.call_args_list
@@ -26,7 +21,7 @@
 
     def test_detecting_old_version(self) -> None:
         task = Task(
-            {"webapp": Application.WORDPRESS},
+            {"webapp": WebApplication.WORDPRESS},
             payload={"url": "http://test-old-wordpress/"},
         )
 
