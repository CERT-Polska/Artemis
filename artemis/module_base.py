import traceback
from abc import abstractmethod
from typing import Any, List, Optional, cast

from karton.core import Karton, Task

<<<<<<< HEAD
from artemis.binds import Service, TaskStatus, TaskType
from artemis.config import Config
=======
from artemis.binds import TaskStatus
>>>>>>> 04c3c76d
from artemis.db import DB
from artemis.redis_cache import RedisCache
from artemis.resource_lock import ResourceLock


class ArtemisBase(Karton):
    """
    Artemis base module. Provides helpers (such as e.g. cache) for all modules.
    """

    def __init__(self, db: Optional[DB] = None, *args, **kwargs) -> None:  # type: ignore[no-untyped-def]
        super().__init__(*args, **kwargs)
        self.cache = RedisCache(Config.REDIS, self.identity)
        self.lock = ResourceLock(redis=Config.REDIS, res_name=self.identity)
        if db:
            self.db = db
        else:
            self.db = DB()

    def add_task(self, current_task: Task, new_task: Task) -> None:
        new_task.root_uid = current_task.root_uid
        if self.db.save_scheduled_task(new_task):
            self.send_task(new_task)


class ArtemisSingleTaskBase(ArtemisBase):
    @abstractmethod
    def run(self, current_task: Task) -> None:
        raise NotImplementedError()

    def process(self, *args: List[Any]) -> None:
        current_task = cast(Task, args[0])
        try:
            self.run(current_task)
        except Exception:
            self.db.save_task_result(task=current_task, status=TaskStatus.ERROR, data=traceback.format_exc())
            raise<|MERGE_RESOLUTION|>--- conflicted
+++ resolved
@@ -4,12 +4,8 @@
 
 from karton.core import Karton, Task
 
-<<<<<<< HEAD
-from artemis.binds import Service, TaskStatus, TaskType
+from artemis.binds import TaskStatus
 from artemis.config import Config
-=======
-from artemis.binds import TaskStatus
->>>>>>> 04c3c76d
 from artemis.db import DB
 from artemis.redis_cache import RedisCache
 from artemis.resource_lock import ResourceLock
