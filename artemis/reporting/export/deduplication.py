import collections
import copy
import dataclasses
import datetime
from typing import DefaultDict, List

from artemis.config import Config
from artemis.reporting.base.normal_form import NormalForm
from artemis.reporting.base.report import Report
from artemis.reporting.severity import SEVERITY_MAP, Severity


@dataclasses.dataclass
class ReportsByNormalForms:
    by_normal_forms: DefaultDict[NormalForm, List[Report]]

    # If a report is about a URL where the host is a domain, not an IP, by_alternative_ip_normal_forms
    # will contain the normal form of a version of this report where the domain is replaced with an IP.

    # Such an alternative vulnerability doesn't necessairly have to exist. There is plenty of cases
    # where vulnerability exists only by domain, not by IP. The purpose of this dictionary is to contain
    # potential IP version for deduplication.
    by_alternative_ip_normal_forms: DefaultDict[NormalForm, List[Report]]

    @staticmethod
    def from_reports(reports: List[Report]) -> "ReportsByNormalForms":
        by_alternative_ip_normal_forms: DefaultDict[NormalForm, List[Report]] = collections.defaultdict(list)
        by_normal_forms: DefaultDict[NormalForm, List[Report]] = collections.defaultdict(list)
        for report in reports:
            by_normal_forms[report.get_normal_form()].append(report)
            alternative_with_ip_address = report.alternative_with_ip_address()
            if alternative_with_ip_address:
                by_alternative_ip_normal_forms[alternative_with_ip_address.get_normal_form()].append(
                    alternative_with_ip_address
                )
        return ReportsByNormalForms(
            by_normal_forms=by_normal_forms, by_alternative_ip_normal_forms=by_alternative_ip_normal_forms
        )


def deduplicate_reports(previous_reports: List[Report], reports_to_send: List[Report]) -> List[Report]:
    previous_reports_normalized = ReportsByNormalForms.from_reports(previous_reports)

    reports_scoring_dict = {}
    for report in reports_to_send:
        report_normal_form = report.get_normal_form()

        if report_normal_form in previous_reports_normalized.by_normal_forms:
            previous_reports_for_same_problem = previous_reports_normalized.by_normal_forms[report_normal_form]
<<<<<<< HEAD
            if _all_reports_are_old(previous_reports_for_same_problem) and not _is_old(report):
=======
            if _all_reports_are_old(previous_reports_for_same_problem, report):
>>>>>>> f1f18b7d
                reports_scoring_dict[report_normal_form] = _build_subsequent_reminder(
                    previous_reports_for_same_problem,
                    report,
                )
            continue

        if report_normal_form not in reports_scoring_dict:
            reports_scoring_dict[report_normal_form] = report
        elif reports_scoring_dict[report_normal_form].get_score() < report.get_score():
            reports_scoring_dict[report_normal_form] = report

    reports = list(reports_scoring_dict.values())
    return _deduplicate_ip_vs_domains(previous_reports, reports)


def _deduplicate_ip_vs_domains(previous_reports: List[Report], reports_to_send: List[Report]) -> List[Report]:
    """Skips reports if:

    - a vulnerability is on a URL with an IP and an identical report for a domain with this IP has
      already been sent,
    - a vulnerability is on a URL with an IP and an identical report for a domain with this IP is
      planned to be sent,
    - a vulnerability is on a URL with a domain and an identical report for a URL with an IP of this domain has
      already been sent.
    """

    previous_reports_normalized = ReportsByNormalForms.from_reports(previous_reports)
    reports_normalized = ReportsByNormalForms.from_reports(reports_to_send)
    filtered_reports: List[Report] = []

    def _process_ip_report(processed_report: Report) -> None:
        # This block needs to be first. If we have both an IP and non-ip report, let's skip the IP report, because
        # the second if block would emit a subsequent reminder for the IP report instead of skipping them (and thus
        # we would have two subsequent reminders).
        if processed_report.get_normal_form() in reports_normalized.by_alternative_ip_normal_forms:
            # This is an IP report, but we have a non-ip version to send
            return

        if processed_report.get_normal_form() in previous_reports_normalized.by_alternative_ip_normal_forms:
            # This is an ip-converted version of an existing report
            previous_reports_for_same_problem = previous_reports_normalized.by_alternative_ip_normal_forms[
                processed_report.get_normal_form()
            ]
<<<<<<< HEAD
            if _all_reports_are_old(previous_reports_for_same_problem) and not _is_old(processed_report):
=======
            if _all_reports_are_old(previous_reports_for_same_problem, processed_report):
>>>>>>> f1f18b7d
                filtered_reports.append(_build_subsequent_reminder(previous_reports_for_same_problem, processed_report))
            return

        filtered_reports.append(processed_report)

    def _process_non_ip_report(processed_report: Report) -> None:
        alternative_with_ip_address = processed_report.alternative_with_ip_address()
        if (
            alternative_with_ip_address
            and alternative_with_ip_address.get_normal_form() in previous_reports_normalized.by_normal_forms
        ):
            # This is not an IP report but an IP report for the same has already been sent
            previous_reports_for_same_problem = previous_reports_normalized.by_normal_forms[
                alternative_with_ip_address.get_normal_form()
            ]
<<<<<<< HEAD
            if _all_reports_are_old(previous_reports_for_same_problem) and not _is_old(processed_report):
=======
            if _all_reports_are_old(previous_reports_for_same_problem, processed_report):
>>>>>>> f1f18b7d
                filtered_reports.append(_build_subsequent_reminder(previous_reports_for_same_problem, processed_report))
            return
        filtered_reports.append(processed_report)

    for report in reports_to_send:
        if report.target_is_ip_address():
            _process_ip_report(report)
        else:
            _process_non_ip_report(report)

    return filtered_reports


<<<<<<< HEAD
def _is_old(report: Report) -> bool:
    if report.report_type not in SEVERITY_MAP:
        threshold_days = Config.Reporting.MIN_DAYS_BETWEEN_REMINDERS__SEVERITY_LOW
    else:
        if SEVERITY_MAP[report.report_type] == Severity.LOW:
=======
def _all_reports_are_old(previous_reports: List[Report], current_report: Report) -> bool:
    for processed_previous_report in previous_reports:
        assert processed_previous_report.report_type == current_report.report_type

        if processed_previous_report.report_type not in SEVERITY_MAP:
>>>>>>> f1f18b7d
            threshold_days = Config.Reporting.MIN_DAYS_BETWEEN_REMINDERS__SEVERITY_LOW
        elif SEVERITY_MAP[report.report_type] == Severity.MEDIUM:
            threshold_days = Config.Reporting.MIN_DAYS_BETWEEN_REMINDERS__SEVERITY_MEDIUM
        elif SEVERITY_MAP[report.report_type] == Severity.HIGH:
            threshold_days = Config.Reporting.MIN_DAYS_BETWEEN_REMINDERS__SEVERITY_HIGH
        else:
<<<<<<< HEAD
            assert False

    return bool(
        report.timestamp and report.timestamp < datetime.datetime.now() - datetime.timedelta(days=threshold_days)
    )


def _all_reports_are_old(reports: List[Report]) -> bool:
    for report in reports:
        if not _is_old(report):
=======
            if SEVERITY_MAP[processed_previous_report.report_type] == Severity.LOW:
                threshold_days = Config.Reporting.MIN_DAYS_BETWEEN_REMINDERS__SEVERITY_LOW
            elif SEVERITY_MAP[processed_previous_report.report_type] == Severity.MEDIUM:
                threshold_days = Config.Reporting.MIN_DAYS_BETWEEN_REMINDERS__SEVERITY_MEDIUM
            elif SEVERITY_MAP[processed_previous_report.report_type] == Severity.HIGH:
                threshold_days = Config.Reporting.MIN_DAYS_BETWEEN_REMINDERS__SEVERITY_HIGH
            else:
                assert False

        if (
            processed_previous_report.timestamp
            and current_report.timestamp
            and (
                processed_previous_report.timestamp
                >= current_report.timestamp - datetime.timedelta(days=threshold_days)
            )
        ):
>>>>>>> f1f18b7d
            return False
    return True


def _build_subsequent_reminder(previous_reports_for_same_problem: List[Report], report: Report) -> Report:
    new_report = copy.deepcopy(report)
    # We consider the report to be a subsequent reminder only if we already sent a report with the
    # same top level target. This is to avoid situations when we send a second reminder about the same
    # vulnerability but for a different entity (because multiple entities use the same IP, for instance)
    # and the alerted entity is confused what previous report we are talking about.
    for item in previous_reports_for_same_problem:
        if item.top_level_target == report.top_level_target:
            new_report.is_subsequent_reminder = True
    return new_report<|MERGE_RESOLUTION|>--- conflicted
+++ resolved
@@ -47,11 +47,7 @@
 
         if report_normal_form in previous_reports_normalized.by_normal_forms:
             previous_reports_for_same_problem = previous_reports_normalized.by_normal_forms[report_normal_form]
-<<<<<<< HEAD
-            if _all_reports_are_old(previous_reports_for_same_problem) and not _is_old(report):
-=======
             if _all_reports_are_old(previous_reports_for_same_problem, report):
->>>>>>> f1f18b7d
                 reports_scoring_dict[report_normal_form] = _build_subsequent_reminder(
                     previous_reports_for_same_problem,
                     report,
@@ -95,11 +91,7 @@
             previous_reports_for_same_problem = previous_reports_normalized.by_alternative_ip_normal_forms[
                 processed_report.get_normal_form()
             ]
-<<<<<<< HEAD
-            if _all_reports_are_old(previous_reports_for_same_problem) and not _is_old(processed_report):
-=======
             if _all_reports_are_old(previous_reports_for_same_problem, processed_report):
->>>>>>> f1f18b7d
                 filtered_reports.append(_build_subsequent_reminder(previous_reports_for_same_problem, processed_report))
             return
 
@@ -115,11 +107,7 @@
             previous_reports_for_same_problem = previous_reports_normalized.by_normal_forms[
                 alternative_with_ip_address.get_normal_form()
             ]
-<<<<<<< HEAD
-            if _all_reports_are_old(previous_reports_for_same_problem) and not _is_old(processed_report):
-=======
             if _all_reports_are_old(previous_reports_for_same_problem, processed_report):
->>>>>>> f1f18b7d
                 filtered_reports.append(_build_subsequent_reminder(previous_reports_for_same_problem, processed_report))
             return
         filtered_reports.append(processed_report)
@@ -133,37 +121,13 @@
     return filtered_reports
 
 
-<<<<<<< HEAD
-def _is_old(report: Report) -> bool:
-    if report.report_type not in SEVERITY_MAP:
-        threshold_days = Config.Reporting.MIN_DAYS_BETWEEN_REMINDERS__SEVERITY_LOW
-    else:
-        if SEVERITY_MAP[report.report_type] == Severity.LOW:
-=======
 def _all_reports_are_old(previous_reports: List[Report], current_report: Report) -> bool:
     for processed_previous_report in previous_reports:
         assert processed_previous_report.report_type == current_report.report_type
 
         if processed_previous_report.report_type not in SEVERITY_MAP:
->>>>>>> f1f18b7d
             threshold_days = Config.Reporting.MIN_DAYS_BETWEEN_REMINDERS__SEVERITY_LOW
-        elif SEVERITY_MAP[report.report_type] == Severity.MEDIUM:
-            threshold_days = Config.Reporting.MIN_DAYS_BETWEEN_REMINDERS__SEVERITY_MEDIUM
-        elif SEVERITY_MAP[report.report_type] == Severity.HIGH:
-            threshold_days = Config.Reporting.MIN_DAYS_BETWEEN_REMINDERS__SEVERITY_HIGH
         else:
-<<<<<<< HEAD
-            assert False
-
-    return bool(
-        report.timestamp and report.timestamp < datetime.datetime.now() - datetime.timedelta(days=threshold_days)
-    )
-
-
-def _all_reports_are_old(reports: List[Report]) -> bool:
-    for report in reports:
-        if not _is_old(report):
-=======
             if SEVERITY_MAP[processed_previous_report.report_type] == Severity.LOW:
                 threshold_days = Config.Reporting.MIN_DAYS_BETWEEN_REMINDERS__SEVERITY_LOW
             elif SEVERITY_MAP[processed_previous_report.report_type] == Severity.MEDIUM:
@@ -181,7 +145,6 @@
                 >= current_report.timestamp - datetime.timedelta(days=threshold_days)
             )
         ):
->>>>>>> f1f18b7d
             return False
     return True
 
