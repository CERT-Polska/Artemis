import os
<<<<<<< HEAD
from typing import Annotated, Any, List, get_type_hints
import enum
=======
from typing import Annotated, Any, List, Optional, get_type_hints
>>>>>>> 18ad165a

import decouple

DEFAULTS = {}


def get_config(name: str, **kwargs) -> Any:  # type: ignore
    if "default" in kwargs:
        DEFAULTS[name] = kwargs["default"]
    return decouple.config(name, **kwargs)


if "POSTGRES_CONN_STR" not in os.environ:
    raise Exception(
        "Unable to find the POSTGRES_CONN_STR environment variable. Artemis was migrated to store task results in "
        "PostgreSQL - you might have an old .env file where a PostgreSQL connection string is not provided. To use "
        "the default PostgreSQL container started by Artemis, add "
        "POSTGRES_CONN_STR=postgresql://postgres:postgres@postgres/artemis to the .env file."
    )


class SeverityThreshold(enum.Enum):
    """
    Enum for Nuclei scanner severity thresholds.
    
    This allows configuration of what severity levels should be included when scanning.
    """
    CRITICAL_ONLY = "critical_only"
    HIGH_AND_ABOVE = "high_and_above"
    MEDIUM_AND_ABOVE = "medium_and_above"
    LOW_AND_ABOVE = "low_and_above"
    ALL = "all"
    
    @classmethod
    def get_severity_list(cls, threshold: "SeverityThreshold") -> List[str]:
        """
        Returns a list of severity levels that should be included based on the given threshold.
        
        Args:
            threshold: The severity threshold to filter by
            
        Returns:
            A list of severity levels as strings
        """
        if threshold == cls.CRITICAL_ONLY:
            return ["critical"]
        elif threshold == cls.HIGH_AND_ABOVE:
            return ["critical", "high"]
        elif threshold == cls.MEDIUM_AND_ABOVE:
            return ["critical", "high", "medium"]
        elif threshold == cls.LOW_AND_ABOVE:
            return ["critical", "high", "medium", "low"]
        elif threshold == cls.ALL:
            return ["critical", "high", "medium", "low", "info", "unknown"]
        else:
            raise ValueError(f"Unknown severity threshold: {threshold}")


class Config:
    class Data:
        POSTGRES_CONN_STR: Annotated[str, "Connection string to the PostgreSQL database."] = get_config(
            "POSTGRES_CONN_STR"
        )
        REDIS_CONN_STR: Annotated[str, "Connection string to Redis."] = get_config("REDIS_CONN_STR")

        LEGACY_MONGODB_CONN_STR: Annotated[
            str,
            "Connection string to the MongoDB database. MongoDB is not used anymore - it is present here to seamlessly "
            "migrate data from older Artemis versions to PostgreSQL.",
        ] = get_config("DB_CONN_STR")

        class Autoarchiver:
            AUTOARCHIVER_INTERVAL_SECONDS: Annotated[
                int, "How frequently the archive process is triggered (in seconds)"
            ] = get_config("AUTOARCHIVER_INTERVAL_SECONDS", default=3600, cast=int)
            AUTOARCHIVER_MIN_AGE_SECONDS: Annotated[
                int, "How old the task results need to be to be archived (in seconds)"
            ] = get_config(
                "AUTOARCHIVER_MIN_AGE_SECONDS", default=120 * 24 * 60 * 60, cast=int
            )  # 80 days
            AUTOARCHIVER_PACK_SIZE: Annotated[
                int,
                "How many task results will go into single .json.gz archive. If there are not that many old task results, archiving will not be performed.",
            ] = get_config("AUTOARCHIVER_PACK_SIZE", default=20_000, cast=int)
            AUTOARCHIVER_OUTPUT_PATH: Annotated[
                str,
                "Where the archived task results will be saved (remember that this is a path inside the container).",
            ] = get_config("AUTOARCHIVER_OUTPUT_PATH", default="/opt/archived-task-results/")

    class Reporting:
        REPORTING_MAX_VULN_AGE_DAYS: Annotated[
            int, "When creating e-mail reports, what is the vulnerability maximum age (in days) for it to be reported."
        ] = get_config("REPORTING_MAX_VULN_AGE_DAYS", default=120, cast=int)

        REPORTING_SEPARATE_INSTITUTIONS: Annotated[
            List[str],
            "Sometimes even if we scan example.com, we want to report subdomain.example.com to a separate contact, because "
            "it is a separate institution. This variable should contain a comma-separated list of such subdomains.",
        ] = get_config("REPORTING_SEPARATE_INSTITUTIONS", default="", cast=decouple.Csv(str))

        REPORTING_DEDUPLICATION_COMMON_HTTP_PORTS: Annotated[
            List[int],
            """
            Ports that we will treat as "standard http/https ports" when deduplicating vulnerabilities - that is,
            if we observe identical vulnerability of two standard ports (e.g. on 80 and on 443), we will treat
            such case as the same vulnerability.

            This is configurable because e.g. we observed some hostings serving mirrors of content from
            port 80 on ports 81-84.
            """,
        ] = get_config("REPORTING_DEDUPLICATION_COMMON_HTTP_PORTS", default="80,443", cast=decouple.Csv(int))

        MIN_DAYS_BETWEEN_REMINDERS__SEVERITY_LOW: Annotated[
            int,
            "If a low-severity report has already been seen earlier - how much time needs to pass for a second report to be generated.",
        ] = get_config("MIN_DAYS_BETWEEN_REMINDERS__SEVERITY_LOW", default=18 * 30, cast=int)

        MIN_DAYS_BETWEEN_REMINDERS__SEVERITY_MEDIUM: Annotated[
            int,
            "If a medium-severity report has already been seen earlier - how much time needs to pass for a second report to be generated.",
        ] = get_config("MIN_DAYS_BETWEEN_REMINDERS__SEVERITY_MEDIUM", default=4 * 30, cast=int)
        MIN_DAYS_BETWEEN_REMINDERS__SEVERITY_HIGH: Annotated[
            int,
            "If a high-severity report has already been seen earlier - how much time needs to pass for a second report to be generated.",
        ] = get_config("MIN_DAYS_BETWEEN_REMINDERS__SEVERITY_HIGH", default=2 * 30, cast=int)
        ADDITIONAL_SEVERITY_FILE: Annotated[
            str,
            """
            A path (inside Docker container) of a file with JSON dictionary containing severities of additional report types:
            '{"report_type1": "high", "report_type2": "medium", ...}'.
            """,
        ] = get_config("ADDITIONAL_SEVERITY_FILE", default=None)

    class Locking:
        LOCK_SCANNED_TARGETS: Annotated[
            bool,
            """
            Whether Artemis should strive to make at most one module scan a target at a given time. Therefore
            when locking is enabled, setting e.g. REQUESTS_PER_SECOND to will cause that no IP receives 2 port
            scanning packets/HTTP requests/MySQL connections/... per second.

            Due to the way this behavior is implemented, we cannot guarantee that a host will never be scanned
            by more than one module.
            """,
        ] = get_config("LOCK_SCANNED_TARGETS", default=False, cast=bool)

        LOCK_SLEEP_MIN_SECONDS: Annotated[
            float,
            """
            Requires LOCK_SCANNED_TARGETS to be enabled.

            When a resource is locked using artemis.resource_lock.ResourceLock, a retry will be performed in the
            next LOCK_SLEEP_MIN_SECONDS..LOCK_SLEEP_MAX_SECONDS seconds.
            """,
        ] = get_config("LOCK_SLEEP_MIN_SECONDS", default=0.1, cast=float)
        LOCK_SLEEP_MAX_SECONDS: Annotated[
            float,
            "see LOCK_SLEEP_MIN_SECONDS.",
        ] = get_config("LOCK_SLEEP_MAX_SECONDS", default=0.5, cast=float)

        QUEUE_LOCATION_MAX_AGE_SECONDS: Annotated[
            int,
            """
            Requires LOCK_SCANNED_TARGETS to be enabled.

            Sometimes the task queue is very long and e.g. the first N tasks can't be taken because they concern IPs that
            are already scanned. To make scanning faster, Artemis remembers the position in the task queue for the next
            QUEUE_LOCATION_MAX_AGE_SECONDS in order not to repeat trying to lock the first tasks in the queue.
            """,
        ] = get_config("QUEUE_LOCATION_MAX_AGE_SECONDS", default=900, cast=int)

        SCAN_DESTINATION_LOCK_MAX_TRIES: Annotated[
            int,
            """
            Requires LOCK_SCANNED_TARGETS to be enabled.

            Amount of times module will try to get a lock on scanned destination (with sleeps inbetween)
            before rescheduling task for later.
            """,
        ] = get_config("SCAN_DESTINATION_LOCK_MAX_TRIES", default=2, cast=int)

    class PublicSuffixes:
        ALLOW_SUBDOMAIN_ENUMERATION_IN_PUBLIC_SUFFIXES: Annotated[
            bool,
            "Whether we will enumerate subdomains for a public suffix (e.g. .pl) if it appears on the target list. This may cause very large "
            "number of domains to be scanned.",
        ] = get_config("ALLOW_SUBDOMAIN_ENUMERATION_IN_PUBLIC_SUFFIXES", default=False, cast=bool)

        ADDITIONAL_PUBLIC_SUFFIXES: Annotated[
            List[str],
            "Additional domains that will be treated as public suffixes (even though they're not on the default Public Suffix List).",
        ] = get_config("ADDITIONAL_PUBLIC_SUFFIXES", default="", cast=decouple.Csv(str))

    class Limits:
        TASK_TIMEOUT_SECONDS: Annotated[int, "What is the maximum task run time (after which it will get killed)."] = (
            get_config("TASK_TIMEOUT_SECONDS", default=12 * 3600, cast=int)
        )

        REQUEST_TIMEOUT_SECONDS: Annotated[
            int,
            "Default request timeout (for all protocols).",
        ] = get_config("REQUEST_TIMEOUT_SECONDS", default=5, cast=int)

        SCAN_SPEED_OVERRIDES_FILE: Annotated[
            Optional[str],
            "A JSON file with a dictionary mapping from IP to scan speed - use if you want to slow down scanning of particular hosts.",
        ] = get_config("SCAN_SPEED_OVERRIDES_FILE", default="", cast=str)

        REQUESTS_PER_SECOND: Annotated[
            float,
            """
            E.g. when set to 2, Artemis will make sure no more than 2 HTTP/MySQL connect/... requests take place per second, sleeping if needed.
            """,
        ] = get_config("REQUESTS_PER_SECOND", default=0, cast=float)

    class Miscellaneous:
        API_TOKEN: Annotated[str, "The token to authenticate to the API. Provide one to use the API."] = get_config(
            "API_TOKEN", default=None
        )

        REMOVE_LOGS_AFTER_DAYS: Annotated[int, "After what number of days the logs in karton-logs are removed."] = (
            get_config("REMOVE_LOGS_AFTER_DAYS", default=30)
        )

        STOP_SCANNING_MODULES_IF_FREE_DISK_SPACE_LOWER_THAN_MB: Annotated[
            int,
            "If free disk space on / becomes lower than this value, scanning will stop so that we don't end up being unable to save the results.",
        ] = get_config("STOP_SCANNING_MODULES_IF_FREE_DISK_SPACE_LOWER_THAN_MB", default=1000)

        BLOCKLIST_FILE: Annotated[
            str,
            "A file that determines what should not be scanned or reported",
        ] = get_config("BLOCKLIST_FILE", default=None)

        CUSTOM_USER_AGENT: Annotated[
            str,
            "Custom User-Agent string used by Artemis (if not set, the library defaults will be used, different for requests, Nuclei etc.)",
        ] = get_config("CUSTOM_USER_AGENT", default="")

        LOG_LEVEL: Annotated[
            str,
            "Log level (e.g. INFO or DEBUG) - for available levels browse to https://docs.python.org/3/library/logging.html#logging-levels",
        ] = get_config(
            "LOG_LEVEL",
            default="INFO",
        )
        LOGGING_FORMAT_STRING: Annotated[
            str,
            "Logging format string (according to the syntax in https://docs.python.org/3/library/logging.html#logrecord-attributes)",
        ] = get_config(
            "LOGGING_FORMAT_STRING",
            default="[%(levelname)s] - [%(asctime)s] %(filename)s - in %(funcName)s() (line %(lineno)d): %(message)s",
        )

        VERIFY_REVDNS_IN_SCOPE: Annotated[
            bool,
            """
            By default, Artemis will check whether the reverse DNS lookup for an IP matches
            the original domain. For example, if we encounter the 1.1.1.1 ip which resolves to
            new.example.com, Artemis will check whether it is a subdomain of the original task
            domain.

            This is to prevent Artemis from randomly walking through the internet after encountering
            a misconfigured Reverse DNS record (e.g. pointing to a completely different domain).

            The downside of that is that when you don't provide original domain (e.g. provide
            an IP to be scanned), the domain from the reverse DNS lookup won't be scanned. Therefore this
            behavior is configurable and may be turned off.
            """,
        ] = get_config("VERIFY_REVDNS_IN_SCOPE", default=True, cast=bool)

        NUM_DNS_RESOLVER_RETRIES: Annotated[
            int,
            "Number of times a DNS query will be retried if failed. This helps reduce the number of e.g. mail-related "
            'false positives, where a failed DNS query may result with a "no DMARC" message.',
        ] = get_config("NUM_DNS_RESOLVER_RETRIES", default=3, cast=int)

        MAX_NUM_TASKS_TO_PROCESS: Annotated[
            int,
            "After this number of tasks processed, each scanning module will get restarted. This is to prevent situations "
            "such as slow memory leaks.",
        ] = get_config("MAX_NUM_TASKS_TO_PROCESS", default=1000, cast=int)

        CONTENT_PREFIX_SIZE: Annotated[
            int,
            "In order not to overload the DB and bandwidth, this determines how long the downloaded content would be (in bytes).",
        ] = get_config("CONTENT_PREFIX_SIZE", default=1024 * 100, cast=int)

        MODULES_DISABLED_BY_DEFAULT: Annotated[
            List[str],
            "Artemis modules that are disabled by default (but may easily be enabled in the UI)",
        ] = get_config(
            "MODULES_DISABLED_BY_DEFAULT", default="example,humble,ssh_bruter", cast=decouple.Csv(str, delimiter=",")
        )

        SUBDOMAIN_ENUMERATION_TTL_DAYS: Annotated[
            int,
            "If we request a domain for subdomain enumeration, we will save that it has already been enumerated, so that e.g. "
            "if we requested crtsh enumeration on example.com and received www.example.com, crtsh enumeration on www.example.com won't happen "
            "in SUBDOMAIN_ENUMERATION_TTL_DAYS days. This is the TTL of such markers.",
        ] = get_config("SUBDOMAIN_ENUMERATION_TTL_DAYS", default=10, cast=int)

        ADDITIONAL_HOSTS_FILE_PATH: Annotated[str, "File that will be appended to /etc/hosts"] = get_config(
            "ADDITIONAL_HOSTS_FILE_PATH", default="", cast=str
        )

        MAX_URLS_TO_SCAN: Annotated[
            int,
            "Maximum number of URLs to scan per target for modules that crawl like lfi_detector, Nuclei, sq_injection_detector, etc.",
        ] = get_config("MAX_URLS_TO_SCAN", default=25, cast=int)

    class Modules:
        class Bruter:
            BRUTER_FILE_LIST: Annotated[
                str,
                "Possible values: 'full' or 'short'. Whether a short or full file list will be used to brute-force paths.",
            ] = get_config("BRUTER_FILE_LIST", default="short")

            BRUTER_FALSE_POSITIVE_THRESHOLD: Annotated[
                float,
                "A threshold in case bruter finds too many files on a server "
                "and we want to skip this as a false positive. 0.1 means 10%.",
            ] = get_config("BRUTER_FALSE_POSITIVE_THRESHOLD", default=0.1, cast=float)

            BRUTER_FOLLOW_REDIRECTS: Annotated[
                bool,
                "If set to True, bruter will follow redirects. If to False, a redirect will be interpreted that a URL "
                "doesn't exist, thus decreasing the number of false positives at the cost of losing some true positives.",
            ] = get_config("BRUTER_FOLLOW_REDIRECTS", default=True, cast=bool)

        class DNSScanner:
            ZONE_TRANSFER_SIZE_REPORTING_THRESHOLD: Annotated[
                int, "The number of domains below which zone transfer won't be reported."
            ] = get_config("ZONE_TRANSFER_SIZE_REPORTING_THRESHOLD", cast=int, default=2)

        class FTPBruter:
            FTP_BRUTER_TEST_FILE_NAME_PREFIX: Annotated[
                str,
                "The prefix that will be added to the name of the file the module will attempt to create (to check "
                "whether writing is possible).",
            ] = get_config("FTP_BRUTER_TEST_FILE_NAME_PREFIX", default="test-")

        class Humble:
            HUMBLE_HEADERS_TO_REPORT: Annotated[
                List[str],
                "The list of headers that are considered more important and will be mentioned in the generated text "
                "reports (all of the missing headers will be visible in the UI).",
            ] = get_config(
                "HUMBLE_HEADERS_TO_REPORT",
                default=",".join(["Content-Security-Policy", "Strict-Transport-Security", "X-Content-Type-Options"]),
                cast=decouple.Csv(str, delimiter=","),
            )

        class Nuclei:
            NUCLEI_TEMPLATE_LISTS: Annotated[
                str,
                "Which template lists to use. Available: known_exploited_vulnerabilities (from https://github.com/Ostorlab/KEV/), "
                "critical (having severity=critical), high (having severity=high), medium (having severity=medium), "
                "log_exposures (http/exposures/logs folder in https://github.com/projectdiscovery/nuclei-templates/), "
                "exposed_panels (http/exposed-panels/ folder).",
            ] = get_config(
                "NUCLEI_TEMPLATE_LISTS",
                default="known_exploited_vulnerabilities,critical,high,log_exposures,exposed_panels",
                cast=decouple.Csv(str, delimiter=","),
            )
            
            NUCLEI_SEVERITY_THRESHOLD: Annotated[
                SeverityThreshold,
                "The minimum severity level to include when scanning. Options: "
                "CRITICAL_ONLY (only critical findings), "
                "HIGH_AND_ABOVE (critical and high), "
                "MEDIUM_AND_ABOVE (critical, high, and medium), "
                "LOW_AND_ABOVE (critical, high, medium, and low), "
                "ALL (all severity levels including info and unknown).",
            ] = get_config(
                "NUCLEI_SEVERITY_THRESHOLD",
                default=SeverityThreshold.MEDIUM_AND_ABOVE.value,
                cast=lambda v: SeverityThreshold(v),
            )

            NUCLEI_INTERACTSH_SERVER: Annotated[
                str,
                "Which interactsh server to use. if None, uses the default.",
            ] = get_config("NUCLEI_INTERACTSH_SERVER", default=None, cast=str)

            NUCLEI_CHECK_TEMPLATE_LIST: Annotated[
                bool,
                "Whether to check that the downloaded Nuclei template list is not empty (may fail e.g. on Github CI "
                "when the Github API rate limits are spent).",
            ] = get_config("NUCLEI_CHECK_TEMPLATE_LIST", default=True, cast=bool)

            NUCLEI_SECONDS_PER_REQUEST_ON_RETRY: Annotated[
                bool,
                "When retrying due to 'context deadline exceeded', each request will take at least max(2 * SECONDS_PER_REQUEST, "
                "NUCLEI_SECONDS_PER_REQUEST_ON_RETRY).",
            ] = get_config("NUCLEI_SECONDS_PER_REQUEST_ON_RETRY", default=0.1, cast=float)

            NUCLEI_TEMPLATE_GROUPS_FILE: Annotated[
                str,
                "A path (inside Docker container) of a file with JSON dictionary of template group assignments: "
                '{"template1": "group1", "template2": "group2", ...}. If a template is assigned to a group, instead '
                "of the template, the whole group will be reported as the detected template name. Therefore, due to "
                "findings deduplication, only one instance of such vulnerability will be reported. This is useful to "
                "detect situations when multiple .env detectors detect a single file or multiple XSS templates are "
                "triggered on a single page.",
            ] = get_config(
                "NUCLEI_TEMPLATE_GROUPS_FILE",
                default="/opt/artemis/modules/data/nuclei_template_groups.json",
            )

            NUCLEI_MAX_BATCH_SIZE: Annotated[
                int,
                "How many sites to scan at once. This is the maximum batch size - we will try to obtain NUCLEI_MAX_BATCH_SIZE "
                "sites to scan from the queue, but if per-IP locking is enabled, then we will filter ones that are already "
                "scanned by other modules.",
            ] = get_config("NUCLEI_MAX_BATCH_SIZE", default=10, cast=int)

            NUCLEI_TEMPLATES_TO_SKIP: Annotated[
                List[str],
                "Comma-separated list of Nuclei templates not to be executed. See artemis/config.py for the rationale "
                "behind skipping particular templates.",
            ] = get_config(
                "NUCLEI_TEMPLATES_TO_SKIP",
                default=",".join(
                    [
                        # We have a separate module for that, checking whethet the repository is a copy of a public one
                        "http/exposures/configs/exposed-svn.yaml",
                        "http/exposures/configs/git-config.yaml",
                        "http/exposures/files/svn-wc-db.yaml",
                        # We have a separate module checking for a larger number of directory indexes.
                        "http/exposures/configs/configuration-listing.yaml",
                        "http/misconfiguration/sound4-directory-listing.yaml",
                        # The two following templates caused panic: runtime
                        # error: integer divide by zero in github.com/projectdiscovery/retryabledns
                        "dns/azure-takeover-detection.yaml",
                        "dns/elasticbeantalk-takeover.yaml",
                        # This one caused multiple FPs
                        "http/cves/2021/CVE-2021-43798.yaml",
                        # A significant source of false positives
                        "http/exposed-panels/pagespeed-global-admin.yaml",
                        # Admin panel information disclosure - not a high-severity one.
                        "http/cves/2021/CVE-2021-24917.yaml",
                        # caused multiple FPs: travis configuration file provided by a framework without much interesting information.
                        "http/exposures/files/travis-ci-disclosure.yaml",
                        # caused multiple FPs, and as RockMongo is not maintained anymore, let's skip it
                        "http/vulnerabilities/other/rockmongo-xss.yaml",
                        # At CERT.PL we don't report exposed CMS panels, as having them exposed is a standard workflow for small institutions.
                        # Feel free to make a different decision.
                        "http/exposed-panels/adobe/aem-sling-login.yaml",
                        "http/exposed-panels/alfresco-detect.yaml",
                        "http/exposed-panels/backpack/backpack-admin-panel.yaml",
                        "http/exposed-panels/bolt-cms-panel.yaml",
                        "http/exposed-panels/concrete5/concrete5-panel.yaml",
                        "http/exposed-panels/contao-login-panel.yaml",
                        "http/exposed-panels/craftcms-admin-panel.yaml",
                        "http/exposed-panels/django-admin-panel.yaml",
                        "http/exposed-panels/dokuwiki-panel.yaml",
                        "http/exposed-panels/drupal-login.yaml",
                        "http/exposed-panels/ez-publish-panel.yaml",
                        "http/exposed-panels/joomla-panel.yaml",
                        "http/exposed-panels/kentico-login.yaml",
                        "http/exposed-panels/liferay-portal.yaml",
                        "http/exposed-panels/magnolia-panel.yaml",
                        "http/exposed-panels/neos-panel.yaml",
                        "http/exposed-panels/netlify-cms.yaml",
                        "http/exposed-panels/strapi-panel.yaml",
                        "http/exposed-panels/tikiwiki-cms.yaml",
                        "http/exposed-panels/typo3-login.yaml",
                        "http/exposed-panels/umbraco-login.yaml",
                        "http/exposed-panels/wordpress-login.yaml",
                        # At CERT PL we don't report exposed webmails, as it's a standard practice to expose them - feel free to
                        # make different decision.
                        "http/exposed-panels/axigen-webmail.yaml",
                        "http/exposed-panels/squirrelmail-login.yaml",
                        "http/exposed-panels/horde-webmail-login.yaml",
                        "http/exposed-panels/horde-login-panel.yaml",
                        "http/exposed-panels/zimbra-web-login.yaml",
                        "http/exposed-panels/zimbra-web-client.yaml",
                        "http/exposed-panels/icewarp-panel-detect.yaml",
                        # These are Tomcat docs, not application docs
                        "http/exposed-panels/tomcat/tomcat-exposed-docs.yaml",
                        # Generic API docs
                        "http/exposed-panels/arcgis/arcgis-rest-api.yaml",
                        # VPN web portals, SSO and other ones that need to be exposed
                        "http/exposed-panels/fortinet/fortiweb-panel.yaml",
                        "http/exposed-panels/fortinet/fortios-panel.yaml",
                        "http/exposed-panels/fortinet/fortinet-fortigate-panel.yaml",
                        "http/exposed-panels/checkpoint/ssl-network-extender.yaml",
                        "http/exposed-panels/pulse-secure-panel.yaml",
                        "http/exposed-panels/pulse-secure-version.yaml",
                        "http/exposed-panels/cisco/cisco-asa-panel.yaml",
                        "http/exposed-panels/cisco/cisco-anyconnect-vpn.yaml",
                        "http/exposed-panels/openvpn-connect.yaml",
                        "http/exposed-panels/ivanti-csa-panel.yaml",
                        "http/exposed-panels/ivanti-connect-secure-panel.yaml",
                        "http/exposed-panels/softether-vpn-panel.yaml",
                        "http/exposed-panels/cas-login.yaml",
                        "http/exposed-panels/casdoor-login.yaml",
                        "http/exposed-panels/openam-panel.yaml",
                        "http/exposed-panels/sonicwall-sslvpn-panel.yaml",
                        # Too small impact to report
                        "http/exposed-panels/webeditors-check-detect.yaml",
                        # Online stores, CRMs and ticketing systems - it's a standard practice to have them exposed in a small organization
                        "http/exposed-panels/bitrix-panel.yaml",
                        "http/exposed-panels/dynamicweb-panel.yaml",
                        "http/exposed-panels/jira-detect.yaml",
                        "http/exposed-panels/kanboard-login.yaml",
                        "http/exposed-panels/linshare-panel.yaml",
                        "http/exposed-panels/magento-admin-panel.yaml",
                        "http/exposed-panels/mantisbt-panel.yaml",
                        "http/exposed-panels/mautic-crm-panel.yaml",
                        "http/exposed-panels/opencart-panel.yaml",
                        "http/exposed-panels/osticket-panel.yaml",
                        "http/exposed-panels/redmine-panel.yaml",
                        # Mostly meant to be publicly accessible
                        "http/exposed-panels/bigbluebutton-login.yaml",
                        "http/exposed-panels/ilias-panel.yaml",
                        "http/exposed-panels/librespeed-panel.yaml",
                        "http/exposed-panels/office-webapps-panel.yaml",
                        "http/exposed-panels/onlyoffice-login-panel.yaml",
                        "http/exposed-panels/opensis-panel.yaml",
                        "http/exposed-panels/projectsend-login.yaml",
                        "http/exposed-panels/rocketchat-panel.yaml",
                        # Source of FPs
                        "custom:CVE-2019-1579",
                        "custom:CVE-2024-35286",
                        "custom:CVE-2022-43939",
                        "custom:xss-inside-tag-top-params.yaml",
                        # Nothing particularily interesting
                        "http/exposures/apis/drupal-jsonapi-user-listing.yaml",
                        "http/miscellaneous/joomla-manifest-file.yaml",
                        "http/exposures/configs/karma-config-js.yaml",
                        "http/cves/2000/CVE-2000-0114.yaml",
                        # From the message: "there is no common path to exploit that has a user impact."
                        "http/cves/2021/CVE-2021-20323.yaml",
                        # This is Open Redirect in Host header, not exploitable in standard conditions. Besides, this is disputed by vendor.
                        "http/cves/2023/CVE-2023-24044.yaml",
                        # Open Redirect in Referer, X-Forwarded-Host or another header making it hard to exploit
                        "http/vulnerabilities/wordpress/music-store-open-redirect.yaml",
                        "http/cves/2020/CVE-2020-15129.yaml",
                        "http/cves/2021/CVE-2021-44528.yaml",
                        # Minor information leaks
                        "http/cves/2017/CVE-2017-5487.yaml",
                        "http/cves/2019/CVE-2019-8449.yaml",
                        "http/cves/2020/CVE-2020-14179.yaml",
                        "http/cves/2020/CVE-2020-14181.yaml",
                        "http/cves/2021/CVE-2021-3293.yaml",
                        "http/cves/2021/CVE-2021-25118.yaml",
                        "http/cves/2021/CVE-2021-44848.yaml",
                        "http/cves/2023/CVE-2023-4568.yaml",
                        "http/cves/2024/CVE-2024-1208.yaml",
                        "http/cves/2024/CVE-2024-1210.yaml",
                        "http/cves/2024/CVE-2024-3097.yaml",
                        # Over 50 requests
                        "http/cves/2017/CVE-2017-17562.yaml",
                        "http/cves/2019/CVE-2019-17382.yaml",
                        "http/cves/2022/CVE-2022-2034.yaml",
                        "http/cves/2023/CVE-2023-24489.yaml",
                        "http/default-logins/apache/tomcat-default-login.yaml",
                        "http/default-logins/oracle/peoplesoft-default-login.yaml",
                        "http/exposed-panels/adminer-panel-detect.yaml",
                        "http/exposures/apis/swagger-api.yaml",
                        "http/exposures/backups/php-backup-files.yaml",
                        "http/exposures/backups/zip-backup-files.yaml",
                        "http/exposures/files/generic-db.yaml",
                        "http/fuzzing/cache-poisoning-fuzz.yaml",
                        "http/fuzzing/header-command-injection.yaml",
                        "http/fuzzing/mdb-database-file.yaml",
                        "http/fuzzing/prestashop-module-fuzz.yaml",
                        "http/fuzzing/waf-fuzz.yaml",
                        "http/fuzzing/wordpress-plugins-detect.yaml",
                        "http/fuzzing/wordpress-themes-detect.yaml",
                        "http/fuzzing/wordpress-weak-credentials.yaml",
                        "http/miscellaneous/defacement-detect.yaml",
                        "http/misconfiguration/aem/aem-default-get-servlet.yaml",
                        "http/misconfiguration/akamai/akamai-s3-cache-poisoning.yaml",
                        "http/misconfiguration/gitlab/gitlab-api-user-enum.yaml",
                        "http/misconfiguration/gitlab/gitlab-user-enum.yaml",
                        "http/misconfiguration/servicenow-widget-misconfig.yaml",
                        "http/technologies/graphql-detect.yaml",
                        "http/technologies/graylog/graylog-api-exposure.yaml",
                        "http/vulnerabilities/apache/shiro/shiro-deserialization-detection.yaml",
                        "http/vulnerabilities/generic/open-redirect-generic.yaml",
                        "http/vulnerabilities/grafana/grafana-file-read.yaml",
                        "http/vulnerabilities/tongda/tongda-auth-bypass.yaml",
                        "http/vulnerabilities/wordpress/wp-xmlrpc-brute-force.yaml",
                        "javascript/default-logins/ssh-default-logins.yaml",
                        # Mostly Moodle config
                        "http/exposures/configs/behat-config.yaml",
                        # Catches multiple open redirects, replaced with artemis/modules/data/nuclei_templates_custom/open-redirect-simplified.yaml
                        "http/cves/2018/CVE-2018-11784.yaml",
                        "http/cves/2019/CVE-2019-10098.yaml",
                        "http/cves/2022/CVE-2022-28923.yaml",
                        # Too many FPs
                        "http/cves/2020/CVE-2020-2096.yaml",
                        "http/cves/2023/CVE-2023-35160.yaml",
                        "http/cves/2023/CVE-2023-35161.yaml",
                        "http/cves/2023/CVE-2023-35162.yaml",
                        "http/exposed-panels/fireware-xtm-user-authentication.yaml",
                        # Popular configuration
                        "network/default-login/ftp-anonymous-login.yaml",
                        # Will be enabled back after fixing a bug: https://github.com/projectdiscovery/nuclei-templates/pull/10998
                        "http/fuzzing/xff-403-bypass.yaml",
                        # Not that severe to spam people
                        "javascript/cves/2023/CVE-2023-48795.yaml",
                        "http/cves/2024/CVE-2024-43919.yaml",
                        # We already check for Gitlab
                        "http/exposed-panels/ghe-encrypt-saml.yaml",
                    ]
                ),
                cast=decouple.Csv(str),
            )

            NUCLEI_TEMPLATES_TO_SKIP_PROBABILISTICALLY_FILE: Annotated[
                str,
                "File with a list of Nuclei templates (one per line) to be skipped with NUCLEI_TEMPLATES_TO_SKIP_PROBABILISTICALLY_PROBABILITY "
                "probability. Use this if you have some templates that never yield results - you don't want to skip them altogether (because "
                "they may start giving results) but maybe don't run them on all hosts.",
            ] = get_config(
                "NUCLEI_TEMPLATES_TO_SKIP_PROBABILISTICALLY_FILE",
                default="",
                cast=str,
            )

            NUCLEI_TEMPLATES_TO_SKIP_PROBABILISTICALLY_PROBABILITY: Annotated[
                float,
                "Probability (0...100) of each template from NUCLEI_TEMPLATES_TO_SKIP_PROBABILISTICALLY to be skipped. "
                "Use this if you have some templates that never yield results - you don't want to skip them altogether (because "
                "they may start giving results) but maybe don't run them on all hosts.",
            ] = get_config(
                "NUCLEI_TEMPLATES_TO_SKIP_PROBABILISTICALLY_PROBABILITY",
                default=0,
                cast=float,
            )

            NUCLEI_ADDITIONAL_TEMPLATES: Annotated[
                List[str],
                "A comma-separated list of Nuclei templates to be used besides the standard list. "
                "vulnerabilities/generic/crlf-injection.yaml was present here but is not anymore due to "
                "a significant number of false positives.",
            ] = get_config(
                "NUCLEI_ADDITIONAL_TEMPLATES",
                default=",".join(
                    [
                        "http/exposures/configs/dompdf-config.yaml",
                        "http/exposures/configs/ftp-credentials-exposure.yaml",
                        "http/exposures/configs/prometheus-metrics.yaml",
                        "http/exposures/files/core-dump.yaml",
                        "http/exposures/files/ds-store-file.yaml",
                        "http/exposures/logs/roundcube-log-disclosure.yaml",
                        "network/detection/rtsp-detect.yaml",
                        "http/miscellaneous/defaced-website-detect.yaml",
                        "http/misconfiguration/directory-listing-no-host-header.yaml",
                        "http/misconfiguration/django-debug-detect.yaml",
                        "http/misconfiguration/mixed-active-content.yaml",
                        "http/misconfiguration/mysql-history.yaml",
                        "http/misconfiguration/elasticsearch.yaml",
                        "http/misconfiguration/proxy/open-proxy-external.yaml",
                        "http/misconfiguration/server-status-localhost.yaml",
                        "http/misconfiguration/server-status.yaml",
                        "http/misconfiguration/shell-history.yaml",
                        "http/misconfiguration/springboot/springboot-auditevents.yaml",
                        "http/misconfiguration/springboot/springboot-dump.yaml",
                        "http/misconfiguration/springboot/springboot-env.yaml",
                        "http/misconfiguration/springboot/springboot-httptrace.yaml",
                        "http/misconfiguration/springboot/springboot-logfile.yaml",
                        "http/misconfiguration/springboot/springboot-threaddump.yaml",
                        "http/misconfiguration/springboot/springboot-trace.yaml",
                        "http/vulnerabilities/generic/basic-xss-prober.yaml",
                        "http/vulnerabilities/generic/xss-fuzz.yaml",
                    ]
                ),
                cast=decouple.Csv(str),
            )

            NUCLEI_SUSPICIOUS_TEMPLATES: Annotated[
                List[str],
                "A comma-separated list of Nuclei templates to be reviewed manually if found as they "
                "are known to return false positives.",
            ] = get_config(
                "NUCLEI_SUSPICIOUS_TEMPLATES",
                default=",".join(
                    [
                        "custom:xss-inside-tag-top-params",
                        "custom:error-based-sql-injection",
                        "http/miscellaneous/defaced-website-detect.yaml",
                        "http/misconfiguration/google/insecure-firebase-database.yaml",
                        "custom:CVE-2024-4836",
                        "custom:CVE-2024-35286",
                        # Until https://github.com/projectdiscovery/nuclei-templates/issues/8657
                        # gets fixed, these templates return a FP on phpinfo(). Let's not spam
                        # our recipients with FPs.
                        "http/cnvd/2020/CNVD-2020-23735.yaml",
                        "http/vulnerabilities/other/ecshop-sqli.yaml",
                        # Until https://github.com/CERT-Polska/Artemis/issues/899 gets fixed, let's review
                        # these manually.
                        "group:sql-injection",
                        # Sometimes a source of FPs or true positives with misidentified software name
                        "custom:CVE-2019-18935",
                        "http/cves/2005/CVE-2005-4385.yaml",
                        "http/cves/2007/CVE-2007-0885.yaml",
                        "http/cves/2008/CVE-2008-2398.yaml",
                        "http/cves/2009/CVE-2009-1872.yaml",
                        "http/cves/2010/CVE-2010-2307.yaml",
                        "http/cves/2010/CVE-2010-4231.yaml",
                        "http/cves/2011/CVE-2011-5106.yaml",
                        "http/cves/2012/CVE-2012-4547.yaml",
                        "http/cves/2012/CVE-2012-4889.yaml",
                        "http/cves/2014/CVE-2014-2908.yaml",
                        "http/cves/2014/CVE-2014-9444.yaml",
                        "http/cves/2015/CVE-2015-5354.yaml",
                        "http/cves/2015/CVE-2015-8349.yaml",
                        "http/cves/2016/CVE-2016-7981.yaml",
                        "http/cves/2016/CVE-2016-8527.yaml",
                        "http/cves/2017/CVE-2017-12794.yaml",
                        "http/cves/2018/CVE-2018-8006.yaml",
                        "http/cves/2018/CVE-2018-11709.yaml",
                        "http/cves/2018/CVE-2018-12095.yaml",
                        "http/cves/2018/CVE-2018-12998.yaml",
                        "http/cves/2018/CVE-2018-13380.yaml",
                        "http/cves/2018/CVE-2018-14013.yaml",
                        "http/cves/2018/CVE-2018-18570.yaml",
                        "http/cves/2019/CVE-2019-10098.yaml",
                        "http/cves/2019/CVE-2019-3911.yaml",
                        "http/cves/2019/CVE-2019-7219.yaml",
                        "http/cves/2019/CVE-2019-7315.yaml",
                        "http/cves/2019/CVE-2019-7543.yaml",
                        "http/cves/2019/CVE-2019-10475.yaml",
                        "http/cves/2019/CVE-2019-12461.yaml",
                        "http/cves/2019/CVE-2019-13392.yaml",
                        "http/cves/2020/CVE-2020-1943.yaml",
                        "http/cves/2020/CVE-2020-2140.yaml",
                        "http/cves/2020/CVE-2020-6171.yaml",
                        "http/cves/2020/CVE-2020-15500.yaml",
                        "http/cves/2020/CVE-2020-19282.yaml",
                        "http/cves/2020/CVE-2020-19283.yaml",
                        "http/cves/2020/CVE-2020-27982.yaml",
                        "http/cves/2020/CVE-2020-35774.yaml",
                        "http/cves/2020/CVE-2020-35848.yaml",
                        "http/cves/2021/CVE-2021-3654.yaml",
                        "http/cves/2021/CVE-2021-24288.yaml",
                        "http/cves/2021/CVE-2021-24389.yaml",
                        "http/cves/2021/CVE-2021-24838.yaml",
                        "http/cves/2021/CVE-2021-26702.yaml",
                        "http/cves/2021/CVE-2021-26710.yaml",
                        "http/cves/2021/CVE-2021-26723.yaml",
                        "http/cves/2021/CVE-2021-29625.yaml",
                        "http/cves/2021/CVE-2021-30049.yaml",
                        "http/cves/2021/CVE-2021-30213.yaml",
                        "http/cves/2021/CVE-2021-31250.yaml",
                        "http/cves/2021/CVE-2021-38702.yaml",
                        "http/cves/2021/CVE-2021-40868.yaml",
                        "http/cves/2021/CVE-2021-41467.yaml",
                        "http/cves/2021/CVE-2021-42565.yaml",
                        "http/cves/2021/CVE-2021-42566.yaml",
                        "http/cves/2021/CVE-2021-43831.yaml",
                        "http/cves/2021/CVE-2021-45380.yaml",
                        "http/cves/2023/CVE-2023-35161.yaml",
                        "http/cves/2023/CVE-2023-39650.yaml",
                        "http/cves/2023/CVE-2023-43373.yaml",
                        "http/cves/2023/CVE-2023-43374.yaml",
                        "http/cves/2023/CVE-2023-47684.yaml",
                        "http/vulnerabilities/ibm/eclipse-help-system-xss.yaml",
                        "http/vulnerabilities/ibm/ibm-infoprint-lfi.yaml",
                        "http/vulnerabilities/other/bullwark-momentum-lfi.yaml",
                        "http/vulnerabilities/other/discourse-xss.yaml",
                        "http/vulnerabilities/ibm/eclipse-help-system-xss.yaml",
                        "http/vulnerabilities/other/global-domains-xss.yaml",
                        "http/vulnerabilities/other/homeautomation-v3-openredirect.yaml",
                        "http/vulnerabilities/other/magicflow-lfi.yaml",
                        "http/vulnerabilities/other/java-melody-xss.yaml",
                        "http/vulnerabilities/moodle/moodle-filter-jmol-xss.yaml",
                        "http/vulnerabilities/other/nginx-merge-slashes-path-traversal.yaml",
                        "http/vulnerabilities/other/parentlink-xss.yaml",
                        "http/vulnerabilities/other/processmaker-lfi.yaml",
                        "http/vulnerabilities/other/sick-beard-xss.yaml",
                        "http/vulnerabilities/squirrelmail/squirrelmail-add-xss.yaml",
                        "http/vulnerabilities/other/gsoap-lfi.yaml",
                        "http/vulnerabilities/other/turbocrm-xss.yaml",
                        "http/vulnerabilities/other/wems-manager-xss.yaml",
                        "http/vulnerabilities/wordpress/wp-touch-redirect.yaml",
                        "http/fuzzing/iis-shortname.yaml",
                    ]
                ),
                cast=decouple.Csv(str),
            )

            NUCLEI_TEMPLATES_TO_RUN_ON_HOMEPAGE_LINKS: Annotated[
                List[str],
                "Normally, Nuclei templates are ran only on the root url. These templates will also run "
                "on all URLs linked from the root URL to detect vulnerabilities on non-root pages.",
            ] = get_config(
                "NUCLEI_TEMPLATES_TO_RUN_ON_HOMEPAGE_LINKS",
                default=",".join(
                    [
                        "http/fuzzing/linux-lfi-fuzzing.yaml",
                        "http/vulnerabilities/generic/top-xss-params.yaml",
                        "http/vulnerabilities/generic/xss-fuzz.yaml",
                        "http/vulnerabilities/generic/basic-xss-prober.yaml",
                        "http/vulnerabilities/generic/error-based-sql-injection.yaml",
                        "/opt/artemis/modules/data/nuclei_templates_custom/error-based-sql-injection.yaml",
                    ]
                ),
                cast=decouple.Csv(str),
            )

            NUCLEI_MAX_NUM_LINKS_TO_PROCESS: Annotated[
                int,
                "Maximum number of links to be checked with the templates provided in "
                "NUCLEI_TEMPLATES_TO_RUN_ON_HOMEPAGE_LINKS (if more are seen, random "
                "NUCLEI_MAX_NUM_LINKS_TO_PROCESS are chosen).",
            ] = get_config("NUCLEI_MAX_NUM_LINKS_TO_PROCESS", default=20, cast=int)

            NUCLEI_CHUNK_SIZE: Annotated[
                int,
                "How big are the chunks to split the template/workflow list. E.g. if the template list contains 600 templates and "
                "NUCLEI_CHUNK_SIZE is 200, three calls will be made with 200 templates each.",
            ] = get_config("NUCLEI_CHUNK_SIZE", default=200, cast=int)

        class PlaceholderPageContent:
            ENABLE_PLACEHOLDER_PAGE_DETECTOR: Annotated[
                bool,
                "Enable or disable placeholder pages detector. Using this feature you may skip vulnerability scanning "
                "for websites that aren't built yet, but e.g. contain a hosting provider placeholder page. "
                "If the page exists and the specified string is found within it, the page will not be scanned for "
                "vulnerabilities. If the page is not marked as a placeholder, a full scan will be performed.",
            ] = get_config(
                "ENABLE_PLACEHOLDER_PAGE_DETECTOR",
                default=False,
                cast=bool,
            )
            PLACEHOLDER_PAGE_CONTENT_FILENAME: Annotated[
                str,
                "Path to placeholder page content file. The file is divided into lines – each line is a string "
                "containing a different HTML code element to check.",
            ] = get_config(
                "PLACEHOLDER_PAGE_CONTENT_FILENAME",
                default="/opt/artemis/modules/data/placeholder_page_content.txt",
                cast=str,
            )

        class PortScanner:
            PORT_SCANNER_PORT_LIST: Annotated[str, "Chosen list of ports to scan (can be 'short' or 'long')"] = (
                get_config("PORT_SCANNER_PORT_LIST", default="short")
            )

            CUSTOM_PORT_SCANNER_PORTS: Annotated[
                List[int],
                "Custom port list to scan in CSV form (replaces default list).",
            ] = get_config("CUSTOM_PORT_SCANNER_PORTS", default="", cast=decouple.Csv(int))

            ADD_PORTS_FROM_SHODAN_INTERNETDB: Annotated[
                bool,
                "Besides the scanned ports (configured by PORT_SCANNER_PORT_LIST and CUSTOM_PORT_SCANNER_PORTS), "
                "add ports from internetdb.shodan.io. "
                "By using this source you confirm that you have read carefully the terms and conditions on "
                "https://internetdb.shodan.io/ and agree to respect them, in particular in ensuring no conflict "
                "with the commercialization clause. For the avoidance of doubt, in any case, you remain solely "
                "liable for how you use this source and your compliance with the terms, and NASK is relieved of "
                "such liability to the fullest extent possible.",
            ] = get_config("ADD_PORTS_FROM_SHODAN_INTERNETDB", default=False, cast=bool)

            PORT_SCANNER_TIMEOUT_MILLISECONDS: Annotated[
                int,
                "Port scanner: milliseconds to wait before timing out",
            ] = get_config("PORT_SCANNER_TIMEOUT_MILLISECONDS", default=5_000, cast=int)

            PORT_SCANNER_MAX_BATCH_SIZE: Annotated[
                int,
                "Port scanner: number of hosts scanned by one port_scanner instance",
            ] = get_config("PORT_SCANNER_MAX_BATCH_SIZE", default=10, cast=int)

            PORT_SCANNER_MAX_NUM_PORTS: Annotated[
                int,
                "The number of open ports we consider to be too much and a false positive - if we observe more "
                "open ports, we trim by performing an intersection of the result with the list of 100 most popular ones.",
            ] = get_config("PORT_SCANNER_MAX_NUM_PORTS", default=100, cast=int)

        class Postman:
            POSTMAN_MAIL_FROM: Annotated[
                str,
                "Sender e-mail address that will be used to test whether a server is an open relay or allows "
                "sending e-mails to any address.",
            ] = get_config("POSTMAN_MAIL_FROM", default="from@example.com")
            POSTMAN_MAIL_TO: Annotated[
                str,
                "Recipient e-mail address, e.g. for open relay testing.",
            ] = get_config("POSTMAN_MAIL_TO", default="to@example.com")

        class RemovedDomainExistingVhost:
            REMOVED_DOMAIN_EXISTING_VHOST_PASSIVEDNS_URLS: Annotated[
                str,
                "Comma-separated list of URLs (optionally with username:password) to download old domain IPs from. "
                "Currently, the system was tested with circl.lu passive DNS. **The URL should end with /pdns/query/**.",
            ] = get_config("REMOVED_DOMAIN_EXISTING_VHOST_PASSIVEDNS_URLS", default=None, cast=decouple.Csv(str))

            REMOVED_DOMAIN_EXISTING_VHOST_REPORT_ONLY_SUBDOMAINS: Annotated[
                str,
                "If set to True, 'removed domain but existing vhost' situations will be reported only for subdomains.",
            ] = get_config("REMOVED_DOMAIN_EXISTING_VHOST_REPORT_ONLY_SUBDOMAINS", default=False, cast=bool)

            REMOVED_DOMAIN_EXISTING_VHOST_PASSIVEDNS_SLEEP_BETWEEN_REQUESTS_SECONDS: Annotated[
                float,
                "How long to sleep between passivedns requests in order not to overload the provider.",
            ] = get_config(
                "REMOVED_DOMAIN_EXISTING_VHOST_PASSIVEDNS_SLEEP_BETWEEN_REQUESTS_SECONDS", default=10, cast=float
            )

            REMOVED_DOMAIN_EXISTING_VHOST_SIMILARITY_THRESHOLD: Annotated[
                float,
                "How similar the results for correct and different domain should be to consider that the server "
                "doesn't host the given domain.",
            ] = get_config("REMOVED_DOMAIN_EXISTING_VHOST_SIMILARITY_THRESHOLD", default=0.5, cast=float)

        class Shodan:
            SHODAN_API_KEY: Annotated[
                str,
                "Shodan API key so that Shodan vulnerabilities will be displayed in Artemis.",
            ] = get_config("SHODAN_API_KEY", default="")

        class SSHBruter:
            ADDITIONAL_BRUTE_FORCE_SLEEP_SECONDS: Annotated[
                int,
                "Some SSH servers drop connections after a large number of tries in a short "
                "time period. This is to combat this behavior.",
            ] = get_config("ADDITIONAL_BRUTE_FORCE_SLEEP_SECONDS", default=20)

        class SubdomainEnumeration:
            RETRIES: Annotated[
                int,
                "Number of retries for subdomain enumeration.",
            ] = get_config("SUBDOMAIN_ENUMERATION_RETRIES", default=10, cast=int)

            DNS_QUERIES_PER_SECOND: Annotated[
                int,
                "Number of DNS queries per second (as they are easier to handle than e.g. HTTP queries, let's have a separate limit)",
            ] = get_config("DNS_QUERIES_PER_SECOND", default=20, cast=int)

            SLEEP_TIME_SECONDS: Annotated[
                int,
                "Time to sleep between retries for subdomain enumeration in seconds.",
            ] = get_config("SUBDOMAIN_ENUMERATION_SLEEP_TIME_SECONDS", default=60, cast=int)

            GAU_ADDITIONAL_OPTIONS: Annotated[
                List[str],
                "Additional command-line options that will be passed to gau (https://github.com/lc/gau).",
            ] = get_config(
                "SUBDOMAIN_ENUMERATION_GAU_ADDITIONAL_OPTIONS", default="", cast=decouple.Csv(str, delimiter=" ")
            )

        class VCS:
            VCS_MAX_DB_SIZE_BYTES: Annotated[
                int,
                "Maximum size of the VCS (e.g. SVN) db file.",
            ] = get_config("VCS_MAX_DB_SIZE_BYTES", default=1024 * 1024 * 5, cast=int)

        class WordPressPlugins:
            WORDPRESS_SKIP_VERSION_CHECK_ON_LESS_POPULAR_PLUGINS: Annotated[
                bool,
                "Some plugins have wrong versions in the README. For the most popular 1500 plugins, Artemis team monitors "
                "such cases and excludes the plugins that have wrong versions in the README from scanning. For the less popular "
                "plugins (e.g. if one can be identified by /wp-content/plugins/xyz/ URL in the website source), such "
                "cases can be a source of false positives.\n\n"
                "If this option is set to True, version check for such plugins will not be performed.",
            ] = get_config("WORDPRESS_SKIP_VERSION_CHECK_ON_LESS_POPULAR_PLUGINS", default=False, cast=bool)

        class WordPressScanner:
            WORDPRESS_VERSION_AGE_DAYS: Annotated[
                int,
                "After what number of days we consider the WordPress version to be obsolete. This is a long "
                'threshold because WordPress maintains a separate list of insecure versions, so "old" doesn\'t '
                'mean "insecure" here.',
            ] = get_config("WORDPRESS_VERSION_AGE_DAYS", default=90, cast=int)

        class WordPressBruter:
            WORDPRESS_BRUTER_STRIPPED_PREFIXES: Annotated[
                List[str],
                "Wordpress_bruter extracts the site name to brute-force passwords. For example, if it observes "
                "projectname.example.com it will bruteforce projectname123, projectname2023, ... "
                "This list describes what domain prefixes to strip (e.g. www) so that we bruteforce projectname123, not "
                "www123, when testing www.projectname.example.com.",
            ] = get_config("WORDPRESS_BRUTER_STRIPPED_PREFIXES", default="www", cast=decouple.Csv(str))

        class DomainExpirationScanner:
            DOMAIN_EXPIRATION_TIMEFRAME_DAYS: Annotated[
                int, "The scanner warns if the domain's expiration date falls within this time frame from now."
            ] = get_config("DOMAIN_EXPIRATION_TIMEFRAME_DAYS", default=30, cast=int)

        class SqlInjectionDetector:
            SQL_INJECTION_STOP_ON_FIRST_MATCH: Annotated[
                bool,
                "Whether to display only the first SQL injection and stop scanning.",
            ] = get_config("SQL_INJECTION_STOP_ON_FIRST_MATCH", default=True, cast=bool)
            SQL_INJECTION_NUM_RETRIES_TIME_BASED: Annotated[
                int,
                "How many times to re-check whether long request duration with inject (and short without inject) is indeed a vulnerability or a random fluctuation ",
            ] = get_config("SQL_INJECTION_NUM_RETRIES_TIME_BASED", default=10, cast=int)
            SQL_INJECTION_TIME_THRESHOLD: Annotated[
                int,
                "Seconds to sleep using the sleep() or pg_sleep() methods",
            ] = get_config("SQL_INJECTION_TIME_THRESHOLD", default=5, cast=int)

        class LFIDetector:
            LFI_STOP_ON_FIRST_MATCH: Annotated[
                bool,
                "Whether to display only the first LFI and stop scanning.",
            ] = get_config("LFI_STOP_ON_FIRST_MATCH", default=True, cast=bool)

    @staticmethod
    def verify_each_variable_is_annotated() -> None:
        def verify_class(cls: type) -> None:
            hints = get_type_hints(cls)

            for variable_name in dir(cls):
                if variable_name.startswith("__"):
                    continue
                member = getattr(cls, variable_name)

                if isinstance(member, type):
                    verify_class(member)
                elif member == Config.verify_each_variable_is_annotated:
                    pass
                else:
                    assert variable_name in hints, f"{variable_name} in {cls} has no type hint"

        verify_class(Config)


Config.verify_each_variable_is_annotated()<|MERGE_RESOLUTION|>--- conflicted
+++ resolved
@@ -1,10 +1,7 @@
 import os
-<<<<<<< HEAD
+
 from typing import Annotated, Any, List, get_type_hints
 import enum
-=======
-from typing import Annotated, Any, List, Optional, get_type_hints
->>>>>>> 18ad165a
 
 import decouple
 
