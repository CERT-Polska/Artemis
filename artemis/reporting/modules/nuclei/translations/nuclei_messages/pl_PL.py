--- conflicted
+++ resolved
@@ -361,18 +361,10 @@
     "The CMNC-200 IP Camera has a built-in web server that is vulnerable to directory transversal attacks, allowing access to any file on the camera file system.": "Wykryto, że kamera CMNC-200 zawiera podatność Directory Traversal umożliwiającą odczyt dowolnych plików z dysku."
     + UPDATE_HINT,
     "FTP credentials were detected.": "Wykryto plik ftpsync.settings zawierający dane logowania serwera FTP.",
-<<<<<<< HEAD
-    "Apache Rocketmq Unauthenticated Access were detected.": "Wykryto, że możliwy jest dostęp bez logowania do narzędzia Apache Rocketmq.",
-    "Tensorflow Tensorboard was able to be accessed with no authentication requirements in place.": "Wykryto, że dostęp do narzędzia Tensorflow Tensorboard jest możliwy bez logowania.",
-    "Nginx server is vulnerable to local file inclusion.": "Wykryto, że serwer NGINX jest skonfigurowany w sposób umożliwiający odczyt dowolnych plików z serwera.",
     "Genie Access WIP3BVAF WISH IP 3MP IR Auto Focus Bullet Camera devices through 3.X are vulnerable to local file inclusion via the web interface, as demonstrated by reading /etc/shadow.": "Wykryto, że urządzenie Genie Access WIP3BVAF WISH IP 3MP IR Auto Focus Bullet Camera zawiera podatność Directory Traversal umożliwiającą odczyt dowolnych plików z dysku.",
-=======
     "Apache Rocketmq Unauthenticated Access were detected.": "Wykryto, że dostęp  do narzędzia Apache Rocketmq nie wymaga logowania.",
     "Tensorflow Tensorboard was able to be accessed with no authentication requirements in place.": "Wykryto, że dostęp do narzędzia Tensorflow Tensorboard nie wymaga logowania.",
     "Nginx server is vulnerable to local file inclusion.": "Wykryto, że serwer NGINX jest niepoprawnie skonfigurowany, co umożliwia odczyt dowolnych plików z serwera.",
-    "Genie Access WIP3BVAF WISH IP 3MP IR Auto Focus Bullet Camera devices through 3.X are vulnerable to local file inclusion via the web interface, as demonstrated by reading /etc/shadow.": "Wykryto, że urządzenie Genie Access WIP3BVAF WISH IP 3MP IR Auto Focus Bullet Camera zawiera podatność Directory Traversal umożliwiającą odczyt dowolnych plików z dysku."
-    + UPDATE_HINT,
->>>>>>> a5d70459
     "Bullwark Momentum Series JAWS 1.0 is vulnerable to local file inclusion.": "Wykryto, że Bullwark Momentum Series JAWS 1.0 zawiera podatność Directory Traversal umożliwiającą odczyt dowolnych plików z dysku."
     + UPDATE_HINT,
     "IBM InfoPrint 4247-Z03 Impact Matrix Printer is subject to local file inclusion.": "Wykryto, że drukarka IBM InfoPrint 4247-Z03 Impact Matrix Printer zawiera podatność Directory Traversal umożliwiającą odczyt dowolnych plików z dysku."
