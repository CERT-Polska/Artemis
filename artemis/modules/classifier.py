--- conflicted
+++ resolved
@@ -6,12 +6,8 @@
 from publicsuffixlist import PublicSuffixList
 
 from artemis.binds import TaskStatus, TaskType
-<<<<<<< HEAD
 from artemis.config import Config
-from artemis.module_base import ArtemisBase
-=======
 from artemis.module_base import ArtemisSingleTaskBase
->>>>>>> 349b57a6
 
 domain_pattern = re.compile(
     r"^(([a-zA-Z]{1})|([a-zA-Z]{1}[a-zA-Z]{1})|"
@@ -21,14 +17,10 @@
 )
 
 
-<<<<<<< HEAD
 PUBLIC_SUFFIX_LIST = PublicSuffixList()
 
 
-class Classifier(ArtemisBase):
-=======
 class Classifier(ArtemisSingleTaskBase):
->>>>>>> 349b57a6
     """
     Collects `type: new` and converts them to `type: HAS_DOMAIN` or `type: HAS_IP`
     Expects data to be in `payload["data"]`.
