#!/usr/bin/env python3
import collections
import enum
import itertools
import json
import os
import random
import shutil
import subprocess
import time
import urllib
from statistics import StatisticsError, quantiles
from typing import Any, Callable, Dict, List

import more_itertools
from karton.core import Task

from artemis import load_risk_class
from artemis.binds import Service, TaskStatus, TaskType
from artemis.config import Config
from artemis.crawling import get_links_and_resources_on_same_domain
from artemis.module_base import ArtemisBase
from artemis.modules.data.static_extensions import STATIC_EXTENSIONS
from artemis.task_utils import get_target_host, get_target_url
from artemis.utils import (
    check_output_log_on_error,
    check_output_log_on_error_with_stderr,
)

EXPOSED_PANEL_TEMPLATE_PATH_PREFIX = "http/exposed-panels/"
CUSTOM_TEMPLATES_PATH = os.path.join(os.path.dirname(__file__), "data/nuclei_templates_custom/")
TAGS_TO_INCLUDE = ["fuzz", "fuzzing", "dast"]


class ScanUsing(enum.Enum):
    TEMPLATES = "templates"
    WORKFLOWS = "workflows"


@load_risk_class.load_risk_class(load_risk_class.LoadRiskClass.HIGH)
class Nuclei(ArtemisBase):
    """
    Runs Nuclei templates on URLs.
    """

    identity = "nuclei"
    filters = [
        {"type": TaskType.SERVICE.value, "service": Service.HTTP.value},
    ]

    batch_tasks = True
    task_max_batch_size = Config.Modules.Nuclei.NUCLEI_MAX_BATCH_SIZE

    def __init__(self, *args: Any, **kwargs: Any):
        super().__init__(*args, **kwargs)

        # We clone this repo in __init__ (on karton start) so that it will get periodically
        # re-cloned when the container gets retarted every 𝑛 tasks. The same logic lies behind
        # updating the Nuclei templates in __init__.
        if os.path.exists("/known-exploited-vulnerabilities/"):
            shutil.rmtree("/known-exploited-vulnerabilities/")

        subprocess.call(["git", "clone", "https://github.com/Ostorlab/KEV/", "/known-exploited-vulnerabilities/"])
        with self.lock:
            # Cleanup so that no old template files exist
<<<<<<< HEAD
            shutil.rmtree("/root/nuclei-templates/", ignore_errors=True)

            shutil.rmtree("/root/.config/nuclei/", ignore_errors=True)
=======
            template_directory = "/root/nuclei-templates/"
            if os.path.exists(template_directory) and os.path.getctime(template_directory) < time.time() - 3600:
                shutil.rmtree(template_directory, ignore_errors=True)
                shutil.rmtree("/root/.config/nuclei/", ignore_errors=True)
>>>>>>> 9f45987f

            subprocess.call(["nuclei", "-update-templates"])

            templates_list_command = ["-tl", "-it", ",".join(TAGS_TO_INCLUDE)]

            template_list_sources: Dict[str, Callable[[], List[str]]] = {
                "known_exploited_vulnerabilities": lambda: [
                    item
                    for item in check_output_log_on_error(
                        ["find", "/known-exploited-vulnerabilities/nuclei/"], self.log
                    )
                    .decode("ascii")
                    .split()
                    if item.endswith(".yml") or item.endswith(".yaml")
                ],
                "critical": lambda: check_output_log_on_error(
                    ["nuclei", "-s", "critical"] + templates_list_command, self.log
                )
                .decode("ascii")
                .split(),
                "high": lambda: check_output_log_on_error(["nuclei", "-s", "high"] + templates_list_command, self.log)
                .decode("ascii")
                .split(),
                "medium": lambda: check_output_log_on_error(
                    ["nuclei", "-s", "medium"] + templates_list_command, self.log
                )
                .decode("ascii")
                .split(),
                # These are not high severity, but may lead to significant information leaks and are easy to fix
                "log_exposures": lambda: [
                    item
                    for item in check_output_log_on_error(["nuclei"] + templates_list_command, self.log)
                    .decode("ascii")
                    .split()
                    if item.startswith("http/exposures/logs")
                    # we already have a git detection module that filters FPs such as
                    # exposed source code of a repo that is already public
                    and not item.startswith("http/exposures/logs/git-")
                ],
                "exposed_panels": lambda: [
                    item
                    for item in check_output_log_on_error(["nuclei"] + templates_list_command, self.log)
                    .decode("ascii")
                    .split()
                    if item.startswith(EXPOSED_PANEL_TEMPLATE_PATH_PREFIX)
                ],
            }

            self._templates = Config.Modules.Nuclei.NUCLEI_ADDITIONAL_TEMPLATES
            for name in Config.Modules.Nuclei.NUCLEI_TEMPLATE_LISTS:
                if name not in template_list_sources:
                    raise Exception(f"Unknown template list: {name}")
                template_list = template_list_sources[name]()

                if Config.Modules.Nuclei.NUCLEI_CHECK_TEMPLATE_LIST:
                    if len(template_list) == 0:
                        raise RuntimeError(f"Unable to obtain Nuclei templates for list {name}")

                for template in template_list:
                    if template not in Config.Modules.Nuclei.NUCLEI_TEMPLATES_TO_SKIP:
                        self._templates.append(template)

            for custom_template_filename in os.listdir(CUSTOM_TEMPLATES_PATH):
                self._templates.append(os.path.join(CUSTOM_TEMPLATES_PATH, custom_template_filename))

            self._workflows = [os.path.join(os.path.dirname(__file__), "data", "nuclei_workflows_custom", "workflows")]

        self._nuclei_templates_or_workflows_to_skip_probabilistically_set = set()
        if Config.Modules.Nuclei.NUCLEI_TEMPLATES_TO_SKIP_PROBABILISTICALLY_FILE:
            for line in open(Config.Modules.Nuclei.NUCLEI_TEMPLATES_TO_SKIP_PROBABILISTICALLY_FILE):
                self._nuclei_templates_or_workflows_to_skip_probabilistically_set.add(line.strip())

    def _get_links(self, url: str) -> List[str]:
        links = get_links_and_resources_on_same_domain(url)
        random.shuffle(links)

        links = [
            link
            for link in links
            if not any(link.split("?")[0].lower().endswith(extension) for extension in STATIC_EXTENSIONS)
        ]

        links = links[: Config.Modules.Nuclei.NUCLEI_MAX_NUM_LINKS_TO_PROCESS]
        return links

    def _strip_query_string(self, url: str) -> str:
        url_parsed = urllib.parse.urlparse(url)
        return urllib.parse.urlunparse(url_parsed._replace(query="", fragment=""))

    def _get_requests_per_second_statistics(sef, stderr_lines: List[str]) -> str:
        current_second_host_requests: Dict[str, int] = collections.defaultdict(int)
        requests_per_second_per_host: List[int] = []

        def _finish_current_second() -> None:
            nonlocal requests_per_second_per_host
            nonlocal current_second_host_requests

            requests_per_second_per_host.extend(current_second_host_requests.values())
            current_second_host_requests = collections.defaultdict(int)

        for line in stderr_lines:
            try:
                data = json.loads(line)
            except json.JSONDecodeError:
                continue

            if "duration" in data and "requests" in data:  # stats line
                _finish_current_second()
            elif "address" in data:  # request info line
                current_second_host_requests[data["address"].split(":")[0]] += 1
        _finish_current_second()

        try:
            requests_per_second_per_host_quantiles = quantiles(requests_per_second_per_host, n=100)

            requests_per_second_per_host_75_percentile = requests_per_second_per_host_quantiles[75 - 1]
            requests_per_second_per_host_95_percentile = requests_per_second_per_host_quantiles[95 - 1]
            requests_per_second_per_host_99_percentile = requests_per_second_per_host_quantiles[99 - 1]
        except StatisticsError:
            requests_per_second_per_host_75_percentile = None
            requests_per_second_per_host_95_percentile = None
            requests_per_second_per_host_99_percentile = None

        return "Max requests per second for a single host: %s, 75 percentile %s, 95 percentile %s, 99 percentile %s" % (
            max(requests_per_second_per_host) if requests_per_second_per_host else None,
            requests_per_second_per_host_75_percentile,
            requests_per_second_per_host_95_percentile,
            requests_per_second_per_host_99_percentile,
        )

    def _scan(
        self, templates_or_workflows: List[str], scan_using: ScanUsing, targets: List[str]
    ) -> List[Dict[str, Any]]:
        if not targets:
            return []

        templates_or_workflows_filtered = []

        num_templates_or_workflows_skipped = 0
        for template_or_workflow in templates_or_workflows:
            if template_or_workflow not in self._nuclei_templates_or_workflows_to_skip_probabilistically_set:
                templates_or_workflows_filtered.append(template_or_workflow)
            elif (
                template_or_workflow in self._nuclei_templates_or_workflows_to_skip_probabilistically_set
                and random.uniform(0, 100)
                >= Config.Modules.Nuclei.NUCLEI_TEMPLATES_TO_SKIP_PROBABILISTICALLY_PROBABILITY
            ):
                templates_or_workflows_filtered.append(template_or_workflow)
            else:
                num_templates_or_workflows_skipped += 1

        self.log.info(
            "Requested to skip %d templates or workflows with probability %f, actually skipped %d",
            len(self._nuclei_templates_or_workflows_to_skip_probabilistically_set),
            Config.Modules.Nuclei.NUCLEI_TEMPLATES_TO_SKIP_PROBABILISTICALLY_PROBABILITY,
            num_templates_or_workflows_skipped,
        )
        self.log.info(
            "After probabilistic skipping, executing %d templates or workflows out of %d",
            len(templates_or_workflows_filtered),
            len(templates_or_workflows),
        )

        if self.requests_per_second_for_current_tasks:
            milliseconds_per_request_initial = int(
                (1 / self.requests_per_second_for_current_tasks) * 1000.0 / len(targets)
            )
        else:
            milliseconds_per_request_initial = 0

        if not milliseconds_per_request_initial:
            milliseconds_per_request_initial = 1  # 0 will make Nuclei wait 1 second

        milliseconds_per_request_candidates = [
            milliseconds_per_request_initial,
            int(
                max(
                    1000 * Config.Modules.Nuclei.NUCLEI_SECONDS_PER_REQUEST_ON_RETRY,
                    milliseconds_per_request_initial * 2,
                )
            ),
        ]

        if Config.Miscellaneous.CUSTOM_USER_AGENT:
            additional_configuration = ["-H", "User-Agent: " + Config.Miscellaneous.CUSTOM_USER_AGENT]
        else:
            additional_configuration = []

        lines = []
        for chunk in more_itertools.chunked(templates_or_workflows_filtered, Config.Modules.Nuclei.NUCLEI_CHUNK_SIZE):
            for milliseconds_per_request in milliseconds_per_request_candidates:
                self.log.info(
                    "Running batch of %d templates or workflows on %d target(s), milliseconds_per_request=%d",
                    len(chunk),
                    len(targets),
                    milliseconds_per_request,
                )
                command = [
                    "nuclei",
                    "-disable-update-check",
                    "-itags",
                    ",".join(TAGS_TO_INCLUDE),
                    "-v",
                    "-timeout",
                    str(Config.Limits.REQUEST_TIMEOUT_SECONDS),
                    "-jsonl",
                    "-system-resolvers",
                    "-rate-limit",
                    "1",
                    "-rate-limit-duration",
                    str(milliseconds_per_request) + "ms",
                    "-stats-json",
                    "-stats-interval",
                    "1",
                    "-trace-log",
                    "/dev/stderr",
                ] + additional_configuration

                if scan_using == ScanUsing.TEMPLATES:
                    command.extend(
                        [
                            "-templates",
                            ",".join(chunk),
                        ]
                    )
                elif scan_using == ScanUsing.WORKFLOWS:
                    command.extend(
                        [
                            "-workflows",
                            ",".join(chunk),
                        ]
                    )
                else:
                    assert False

                if Config.Modules.Nuclei.NUCLEI_INTERACTSH_SERVER:
                    command.extend(["-interactsh-server", Config.Modules.Nuclei.NUCLEI_INTERACTSH_SERVER])

                if scan_using == ScanUsing.TEMPLATES:
                    # The `-it` flag will include the templates provided in NUCLEI_ADDITIONAL_TEMPLATES even if
                    # they're marked with as tag such as `fuzz` which prevents them from being executed by default.
                    for template in Config.Modules.Nuclei.NUCLEI_ADDITIONAL_TEMPLATES:
                        if template in chunk:
                            command.append("-it")
                            command.append(template)

                for target in targets:
                    command.append("-target")
                    command.append(target)

                self.log.debug("Running command: %s", " ".join(command))
                stdout, stderr = check_output_log_on_error_with_stderr(command, self.log)

                stdout_utf8 = stdout.decode("utf-8", errors="ignore")
                stderr_utf8 = stderr.decode("utf-8", errors="ignore")

                stdout_utf8_lines = stdout_utf8.split("\n")
                stderr_utf8_lines = stderr_utf8.split("\n")

                for line in stdout_utf8_lines:
                    if line.startswith("{"):
                        self.log.info("Found: %s...", line[:100])
                        self.log.debug("%s", line)
                        lines.append(line)

                self.log.info(
                    "Requests per second statistics: %s", self._get_requests_per_second_statistics(stderr_utf8_lines)
                )

                if "context deadline exceeded" in stdout_utf8 + stderr_utf8:
                    self.log.info(
                        "Detected %d occurencies of 'context deadline exceeded'",
                        (stdout_utf8 + stderr_utf8).count("context deadline exceeded"),
                    )
                    new_milliseconds_per_request_candidates = [
                        item for item in milliseconds_per_request_candidates if item > milliseconds_per_request
                    ]
                    if len(new_milliseconds_per_request_candidates) > 0:
                        milliseconds_per_request_candidates = new_milliseconds_per_request_candidates
                        self.log.info("Retrying with longer timeout")
                    else:
                        self.log.info("Can't retry with longer timeout")

                else:
                    break

        findings = []
        for line in lines:
            if line.strip():
                finding = json.loads(line)
                findings.append(finding)
        return findings

    def run_multiple(self, tasks: List[Task]) -> None:
        tasks = [task for task in tasks if self.check_connection_to_base_url_and_save_error(task)]

        self.log.info(f"running {len(self._templates)} templates and {len(self._workflows)} on {len(tasks)} hosts.")

        if len(tasks) == 0:
            return

        targets = []
        for task in tasks:
            targets.append(get_target_url(task))

        links_per_task = {}
        for task in tasks:
            links = self._get_links(get_target_url(task))
            # Let's scan both links with stripped query strings and with original one. We may catch a bug on either
            # of them.
            links_per_task[task.uid] = list(set(links) | set([self._strip_query_string(link) for link in links]))
            self.log.info("Links for %s: %s", get_target_url(task), links_per_task[task.uid])

        findings = self._scan(self._templates, ScanUsing.TEMPLATES, targets) + self._scan(
            self._workflows, ScanUsing.WORKFLOWS, targets
        )

        # That way, if we have 100 links for a webpage, we won't run 100 concurrent scans for that webpage
        for link_package in itertools.zip_longest(*list(links_per_task.values())):
            findings.extend(
                self._scan(
                    Config.Modules.Nuclei.NUCLEI_TEMPLATES_TO_RUN_ON_HOMEPAGE_LINKS,
                    ScanUsing.TEMPLATES,
                    [item for item in link_package if item],
                )
            )

        findings_per_task = collections.defaultdict(list)
        findings_unmatched = []
        for finding in findings:
            found = False
            for task in tasks:
                if finding["url"] in [get_target_url(task)] + links_per_task[task.uid]:
                    findings_per_task[task.uid].append(finding)
                    found = True
                    break
            if not found:
                findings_unmatched.append(finding)

        if findings_unmatched:
            self.log.info("Findings unmatched: %s", repr(findings_unmatched))

            for finding in findings_unmatched:
                found = False
                for task in tasks:
                    if finding["host"].split(":")[0] == get_target_host(task).split(":")[0]:
                        findings_per_task[task.uid].append(finding)
                        found = True
                        break
                assert found, "Cannot match finding: %s" % finding

        for task in tasks:
            result = []
            messages = []

            for finding in findings_per_task[task.uid]:
                result.append(finding)
                messages.append(
                    f"[{finding['info']['severity']}] {finding['url']}: {finding['info'].get('name')} {finding['info'].get('description')}"
                )

            if messages:
                status = TaskStatus.INTERESTING
                status_reason = ", ".join(sorted(messages))
            else:
                status = TaskStatus.OK
                status_reason = None
            self.db.save_task_result(task=task, status=status, status_reason=status_reason, data=result)


if __name__ == "__main__":
    Nuclei().loop()<|MERGE_RESOLUTION|>--- conflicted
+++ resolved
@@ -63,16 +63,10 @@
         subprocess.call(["git", "clone", "https://github.com/Ostorlab/KEV/", "/known-exploited-vulnerabilities/"])
         with self.lock:
             # Cleanup so that no old template files exist
-<<<<<<< HEAD
-            shutil.rmtree("/root/nuclei-templates/", ignore_errors=True)
-
-            shutil.rmtree("/root/.config/nuclei/", ignore_errors=True)
-=======
             template_directory = "/root/nuclei-templates/"
             if os.path.exists(template_directory) and os.path.getctime(template_directory) < time.time() - 3600:
                 shutil.rmtree(template_directory, ignore_errors=True)
                 shutil.rmtree("/root/.config/nuclei/", ignore_errors=True)
->>>>>>> 9f45987f
 
             subprocess.call(["nuclei", "-update-templates"])
 
