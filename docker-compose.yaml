x-artemis-build-or-image:
  &artemis-build-or-image
  image: certpl/artemis:latest

services:
  redis:
    # Warning: don't upgrade to >=7.3 due to its non-free license
    # until the licensing situation gets more clear or e.g. an open-source fork appears
    image: redis:7.2.4
    restart: always
    volumes:
      - data-redis:/data

  s3mock:
    image: adobe/s3mock:latest
    environment:
      - initialBuckets=bucket
    entrypoint: ["sh", "-c", "java -jar s3mock.jar 2>&1 > /dev/null"]

    deploy:
      resources:
        limits:
          memory: 250M
    healthcheck:
      test: "wget 127.0.0.1:9090 -O/dev/null || exit 1"
      interval: 5s
      timeout: 5s
      retries: 10
      start_period: 10s

  postgres:
    command: -c 'max_connections=2000'
    image: postgres
    restart: always
    shm_size: 256mb
    environment:
      POSTGRES_DB: artemis
      POSTGRES_USER: postgres
      POSTGRES_PASSWORD: postgres
    volumes:
      - data-postgres:/var/lib/postgresql/data

  # This is a legacy entry to facillitate migration - MongoDB is not used by Artemis anymore.
  db:
    # Even in the most quiet configuration, MongoDB produces a significant amount of logs.
    # Therefore, mongoDB logs are disabled by default (although they can be enabled).
    command: ["bash", "-c", "/usr/local/bin/docker-entrypoint.sh mongod --wiredTigerCacheSizeGB 2 --auth --bind_ip_all 2>&1 >/dev/null"]
    environment:
     - MONGO_INITDB_ROOT_USERNAME=root
     - MONGO_INITDB_ROOT_PASSWORD=root
    image: mongo
    restart: always
    volumes:
     - data-mongodb:/data/db

  autoreporter:
    <<: *artemis-build-or-image
    command: "bash -c '/wait-for-it.sh postgres:5432 -- alembic upgrade head && python3 -m artemis.reporting.task_handler'"
    env_file: .env
    restart: always
    volumes:
      # Because the options parsing (which will tell us which previous reports directory the
      # user needs) happens inside the container, we don't know what directory to mount before
      # starting the container. This solution is far from perfect - feel free to propose a better
      # one.
      - /:/host-root/:ro
      - ./output/autoreporter/:/opt/output/autoreporter
      - ./docker/karton.ini:/etc/karton/karton.ini
      - "${DOCKER_COMPOSE_ADDITIONAL_SHARED_DIRECTORY:-./shared}:/shared/"

  metrics:
    <<: *artemis-build-or-image
    depends_on: [karton-system, karton-logger]
    env_file: .env
    restart: always
    volumes: ["./docker/karton.ini:/etc/karton/karton.ini", "${DOCKER_COMPOSE_ADDITIONAL_SHARED_DIRECTORY:-./shared}:/shared/"]
    command: "python3 -m artemis.metrics"

  autoarchiver:
    <<: *artemis-build-or-image
    env_file: .env
    volumes:
      - ./archived-task-results/:/opt/archived-task-results/
    command: "bash -c '/wait-for-it.sh postgres:5432 -- alembic upgrade head && python3 -m artemis.autoarchiver.autoarchiver'"
    restart: always

  web:
    <<: *artemis-build-or-image
    depends_on: [karton-system, karton-logger]
    env_file: .env
    ports: ["5000:5000"]
    restart: always
    volumes:
      - data-web:/data
      - ./docker/karton.ini:/etc/karton/karton.ini:ro
      - ./output/autoreporter/:/opt/output/autoreporter
      - ${DOCKER_COMPOSE_ADDITIONAL_SHARED_DIRECTORY:-./shared}:/shared/

  karton-bruter:
    <<: *artemis-build-or-image
    command: "python3 -m artemis.modules.bruter"
    depends_on: [karton-system, karton-logger]
    env_file: .env
    restart: always
    volumes: ["./docker/karton.ini:/etc/karton/karton.ini", "${DOCKER_COMPOSE_ADDITIONAL_SHARED_DIRECTORY:-./shared}:/shared/"]

  karton-classifier:
    <<: *artemis-build-or-image
    command: "python3 -m artemis.modules.classifier"
    depends_on: [karton-system, karton-logger]
    env_file: .env
    restart: always
    volumes: ["./docker/karton.ini:/etc/karton/karton.ini", "${DOCKER_COMPOSE_ADDITIONAL_SHARED_DIRECTORY:-./shared}:/shared/"]


  karton-dashboard:
    depends_on: [karton-system, karton-logger]
    env_file: .env
    image: certpl/karton-dashboard:f719024c3387bab39c21f890af369afb5943d3cf
    restart: always
    volumes: ["./docker/karton.ini:/etc/karton/karton.ini", "${DOCKER_COMPOSE_ADDITIONAL_SHARED_DIRECTORY:-./shared}:/shared/"]

  karton-device_identifier:
    <<: *artemis-build-or-image
    command: "python3 -m artemis.modules.device_identifier"
    depends_on: [karton-system, karton-logger]
    env_file: .env
    restart: always
    volumes: ["./docker/karton.ini:/etc/karton/karton.ini", "${DOCKER_COMPOSE_ADDITIONAL_SHARED_DIRECTORY:-./shared}:/shared/"]

  karton-directory_index:
    <<: *artemis-build-or-image
    command: "python3 -m artemis.modules.directory_index"
    depends_on: [karton-system, karton-logger]
    env_file: .env
    restart: always
    volumes: ["./docker/karton.ini:/etc/karton/karton.ini", "${DOCKER_COMPOSE_ADDITIONAL_SHARED_DIRECTORY:-./shared}:/shared/"]

  karton-dns_scanner:
    <<: *artemis-build-or-image
    command: "python3 -m artemis.modules.dns_scanner"
    depends_on: [karton-system, karton-logger]
    env_file: .env
    restart: always
    volumes: ["./docker/karton.ini:/etc/karton/karton.ini", "${DOCKER_COMPOSE_ADDITIONAL_SHARED_DIRECTORY:-./shared}:/shared/"]

  karton-domain_expiration_scanner:
    <<: *artemis-build-or-image
    command: "python3 -m artemis.modules.domain_expiration_scanner"
    depends_on: [karton-system, karton-logger]
    env_file: .env
    restart: always
    volumes: ["./docker/karton.ini:/etc/karton/karton.ini", "${DOCKER_COMPOSE_ADDITIONAL_SHARED_DIRECTORY:-./shared}:/shared/"]

  karton-drupal_scanner:
    <<: *artemis-build-or-image
    command: "python3 -m artemis.modules.drupal_scanner"
    depends_on: [karton-system, karton-logger]
    env_file: .env
    restart: always
    volumes: ["./docker/karton.ini:/etc/karton/karton.ini", "${DOCKER_COMPOSE_ADDITIONAL_SHARED_DIRECTORY:-./shared}:/shared/"]

  karton-example:
    <<: *artemis-build-or-image
    command: "python3 -m artemis.modules.example"
    depends_on: [karton-system, karton-logger]
    env_file: .env
    restart: always
    volumes: ["./docker/karton.ini:/etc/karton/karton.ini", "${DOCKER_COMPOSE_ADDITIONAL_SHARED_DIRECTORY:-./shared}:/shared/"]

  karton-ftp_bruter:
    <<: *artemis-build-or-image
    command: "python3 -m artemis.modules.ftp_bruter"
    depends_on: [karton-system, karton-logger]
    env_file: .env
    restart: always
    volumes: ["./docker/karton.ini:/etc/karton/karton.ini", "${DOCKER_COMPOSE_ADDITIONAL_SHARED_DIRECTORY:-./shared}:/shared/"]


  karton-http_service_to_url:
    <<: *artemis-build-or-image
    command: "python3 -m artemis.modules.http_service_to_url"
    depends_on: [karton-system, karton-logger]
    env_file: .env
    restart: always
    volumes: ["./docker/karton.ini:/etc/karton/karton.ini", "${DOCKER_COMPOSE_ADDITIONAL_SHARED_DIRECTORY:-./shared}:/shared/"]

  karton-humble:
    <<: *artemis-build-or-image
    command: "python3 -m artemis.modules.humble"
    depends_on: [karton-system, karton-logger]
    env_file: .env
    restart: always
    volumes: [ "./docker/karton.ini:/etc/karton/karton.ini", "${DOCKER_COMPOSE_ADDITIONAL_SHARED_DIRECTORY:-./shared}:/shared/" ]

  karton-identifier:
    <<: *artemis-build-or-image
    command: "python3 -m artemis.modules.webapp_identifier"
    depends_on: [karton-system, karton-logger]
    env_file: .env
    restart: always
    volumes: ["./docker/karton.ini:/etc/karton/karton.ini", "${DOCKER_COMPOSE_ADDITIONAL_SHARED_DIRECTORY:-./shared}:/shared/"]

  karton-ip_lookup:
    <<: *artemis-build-or-image
    command: "python3 -m artemis.modules.ip_lookup"
    depends_on: [karton-system, karton-logger]
    env_file: .env
    restart: always
    volumes: ["./docker/karton.ini:/etc/karton/karton.ini", "${DOCKER_COMPOSE_ADDITIONAL_SHARED_DIRECTORY:-./shared}:/shared/"]

  karton-joomla_scanner:
    <<: *artemis-build-or-image
    command: "python3 -m artemis.modules.joomla_scanner"
    depends_on: [karton-system, karton-logger]
    env_file: .env
    restart: always
    volumes: ["./docker/karton.ini:/etc/karton/karton.ini", "${DOCKER_COMPOSE_ADDITIONAL_SHARED_DIRECTORY:-./shared}:/shared/"]

  karton-logger:
    <<: *artemis-build-or-image
    command: "python3 -m artemis.karton_logger"
    depends_on: [karton-system]
    env_file: .env
    restart: always
    volumes: ["./docker/karton.ini:/etc/karton/karton.ini", "${DOCKER_COMPOSE_ADDITIONAL_SHARED_DIRECTORY:-./shared}:/shared/", "./karton-logs/:/karton-logs"]

  karton-mail_dns_scanner:
    <<: *artemis-build-or-image
    command: "python3 -m artemis.modules.mail_dns_scanner"
    depends_on: [karton-system, karton-logger]
    env_file: .env
    restart: always
    volumes: ["./docker/karton.ini:/etc/karton/karton.ini", "${DOCKER_COMPOSE_ADDITIONAL_SHARED_DIRECTORY:-./shared}:/shared/"]

  karton-mysql_bruter:
    <<: *artemis-build-or-image
    command: "python3 -m artemis.modules.mysql_bruter"
    depends_on: [karton-system, karton-logger]
    env_file: .env
    restart: always
    volumes: ["./docker/karton.ini:/etc/karton/karton.ini", "${DOCKER_COMPOSE_ADDITIONAL_SHARED_DIRECTORY:-./shared}:/shared/"]

  karton-nuclei:
    <<: *artemis-build-or-image
    command: "python3 -m artemis.modules.nuclei"
    depends_on: [karton-system, karton-logger]
    env_file: .env
    restart: always
    volumes:
      - "./docker/karton.ini:/etc/karton/karton.ini"
      - "${DOCKER_COMPOSE_ADDITIONAL_SHARED_DIRECTORY:-./shared}:/shared/"
      - data-nuclei-templates:/root/nuclei-templates
      - data-nuclei-config:/root/.config/nuclei

  karton-port_scanner:
    <<: *artemis-build-or-image
    command: "python3 -m artemis.modules.port_scanner"
    depends_on: [karton-system, karton-logger]
    env_file: .env
    restart: always
    volumes: ["./docker/karton.ini:/etc/karton/karton.ini", "${DOCKER_COMPOSE_ADDITIONAL_SHARED_DIRECTORY:-./shared}:/shared/"]

  karton-postgresql_bruter:
    <<: *artemis-build-or-image
    command: "python3 -m artemis.modules.postgresql_bruter"
    depends_on: [karton-system, karton-logger]
    env_file: .env
    restart: always
    volumes: ["./docker/karton.ini:/etc/karton/karton.ini", "${DOCKER_COMPOSE_ADDITIONAL_SHARED_DIRECTORY:-./shared}:/shared/"]

  karton-reverse_dns:
    <<: *artemis-build-or-image
    command: "python3 -m artemis.modules.reverse_dns_lookup"
    depends_on: [karton-system, karton-logger]
    env_file: .env
    restart: always
    volumes: ["./docker/karton.ini:/etc/karton/karton.ini", "${DOCKER_COMPOSE_ADDITIONAL_SHARED_DIRECTORY:-./shared}:/shared/"]

  karton-robots:
    <<: *artemis-build-or-image
    command: "python3 -m artemis.modules.robots"
    depends_on: [karton-system, karton-logger]
    env_file: .env
    restart: always
    volumes: ["./docker/karton.ini:/etc/karton/karton.ini", "${DOCKER_COMPOSE_ADDITIONAL_SHARED_DIRECTORY:-./shared}:/shared/"]

  karton-scripts_unregistered_domains:
    <<: *artemis-build-or-image
    volumes: ["./docker/karton.ini:/etc/karton/karton.ini", "${DOCKER_COMPOSE_ADDITIONAL_SHARED_DIRECTORY:-./shared}:/shared/"]
    depends_on: [karton-system, karton-logger]
    env_file: .env
    restart: always
    command: "python3 -m artemis.modules.scripts_unregistered_domains"

  karton-shodan_vulns:
    <<: *artemis-build-or-image
    command: "python3 -m artemis.modules.shodan_vulns"
    depends_on: [karton-system, karton-logger]
    env_file: .env
    restart: always
    volumes: ["./docker/karton.ini:/etc/karton/karton.ini", "${DOCKER_COMPOSE_ADDITIONAL_SHARED_DIRECTORY:-./shared}:/shared/"]

  karton-ssh_bruter:
    <<: *artemis-build-or-image
    command: "python3 -m artemis.modules.ssh_bruter"
    depends_on: [karton-system, karton-logger]
    env_file: .env
    restart: always
    volumes: ["./docker/karton.ini:/etc/karton/karton.ini", "${DOCKER_COMPOSE_ADDITIONAL_SHARED_DIRECTORY:-./shared}:/shared/"]

  karton-subdomain_enumeration:
    <<: *artemis-build-or-image
    command: "python3 -m artemis.modules.subdomain_enumeration"
    depends_on: [karton-system, karton-logger]
    env_file: .env
    restart: always
    volumes: ["./docker/karton.ini:/etc/karton/karton.ini", "${DOCKER_COMPOSE_ADDITIONAL_SHARED_DIRECTORY:-./shared}:/shared/"]

  karton-system:
    command: ["--setup-bucket"]
    depends_on:
      db:
        condition: service_started
      redis:
        condition: service_started
      s3mock:
        condition: service_healthy
    env_file: .env
    image: "certpl/karton-system:v5.3.3"
    volumes: ["./docker/karton.ini:/etc/karton/karton.ini", "${DOCKER_COMPOSE_ADDITIONAL_SHARED_DIRECTORY:-./shared}:/shared/"]
    restart: always

  karton-vcs:
    <<: *artemis-build-or-image
    command: "python3 -m artemis.modules.vcs"
    depends_on: [karton-system, karton-logger]
    env_file: .env
    restart: always
    volumes: ["./docker/karton.ini:/etc/karton/karton.ini", "${DOCKER_COMPOSE_ADDITIONAL_SHARED_DIRECTORY:-./shared}:/shared/"]

  karton-wordpress_bruter:
    <<: *artemis-build-or-image
    command: "python3 -m artemis.modules.wordpress_bruter"
    depends_on: [karton-system, karton-logger]
    env_file: .env
    restart: always
    volumes: ["./docker/karton.ini:/etc/karton/karton.ini", "${DOCKER_COMPOSE_ADDITIONAL_SHARED_DIRECTORY:-./shared}:/shared/"]

  karton-wordpress_plugins:
    <<: *artemis-build-or-image
    command: "python3 -m artemis.modules.wordpress_plugins"
    depends_on: [karton-system, karton-logger]
    env_file: .env
    restart: always
    volumes: ["./docker/karton.ini:/etc/karton/karton.ini", "${DOCKER_COMPOSE_ADDITIONAL_SHARED_DIRECTORY:-./shared}:/shared/"]

  karton-wp_scanner:
    <<: *artemis-build-or-image
    command: "python3 -m artemis.modules.wp_scanner"
    depends_on: [karton-system, karton-logger]
    env_file: .env
    restart: always
    volumes: ["./docker/karton.ini:/etc/karton/karton.ini", "${DOCKER_COMPOSE_ADDITIONAL_SHARED_DIRECTORY:-./shared}:/shared/"]

<<<<<<< HEAD
  karton-dalfox:
    <<: *artemis-build-or-image
    command: "python3 -m artemis.modules.dalfox"
    depends_on: [karton-system, karton-logger]
    env_file: .env
    restart: always
    volumes:
      - "./docker/karton.ini:/etc/karton/karton.ini"
      - "${DOCKER_COMPOSE_ADDITIONAL_SHARED_DIRECTORY:-./shared}:/shared/"
      - "./:/opt"
#      - data-nuclei-templates:/root/nuclei-templates
#      - data-nuclei-config:/root/.config/nuclei
=======
  karton-sql_injection_detector:
    <<: *artemis-build-or-image
    command: "python3 -m artemis.modules.sql_injection_detector"
    depends_on: [karton-system, karton-logger]
    env_file: .env
    restart: always
    volumes: ["./docker/karton.ini:/etc/karton/karton.ini", "${DOCKER_COMPOSE_ADDITIONAL_SHARED_DIRECTORY:-./shared}:/shared/"]

>>>>>>> ac556329

volumes:
  data-nuclei-templates:
  data-nuclei-config:
  data-postgres:
  data-redis:
  data-web:

  # This is a legacy entry to facillitate migration - MongoDB is not used by Artemis anymore.
  data-mongodb:<|MERGE_RESOLUTION|>--- conflicted
+++ resolved
@@ -363,7 +363,6 @@
     restart: always
     volumes: ["./docker/karton.ini:/etc/karton/karton.ini", "${DOCKER_COMPOSE_ADDITIONAL_SHARED_DIRECTORY:-./shared}:/shared/"]
 
-<<<<<<< HEAD
   karton-dalfox:
     <<: *artemis-build-or-image
     command: "python3 -m artemis.modules.dalfox"
@@ -373,10 +372,7 @@
     volumes:
       - "./docker/karton.ini:/etc/karton/karton.ini"
       - "${DOCKER_COMPOSE_ADDITIONAL_SHARED_DIRECTORY:-./shared}:/shared/"
-      - "./:/opt"
-#      - data-nuclei-templates:/root/nuclei-templates
-#      - data-nuclei-config:/root/.config/nuclei
-=======
+
   karton-sql_injection_detector:
     <<: *artemis-build-or-image
     command: "python3 -m artemis.modules.sql_injection_detector"
@@ -384,8 +380,6 @@
     env_file: .env
     restart: always
     volumes: ["./docker/karton.ini:/etc/karton/karton.ini", "${DOCKER_COMPOSE_ADDITIONAL_SHARED_DIRECTORY:-./shared}:/shared/"]
-
->>>>>>> ac556329
 
 volumes:
   data-nuclei-templates:
