--- conflicted
+++ resolved
@@ -129,33 +129,15 @@
                 and response.content.strip() not in IGNORED_CONTENTS
                 and SequenceMatcher(None, response.content, dummy_contents[task_uid]).quick_ratio() < 0.8
             ):
-<<<<<<< HEAD
-                found_files.add(response_url[len(url) + 1 :])
-
-        if len(found_files) > len(urls) * Config.BRUTER_FOUND_FILES_PERCENTAGE_THRESHOLD_TO_SKIP_REPORTING:
-            return []
-
-        return sorted(list(found_files))
-
-    def run(self, current_task: Task) -> None:
-        url = self.get_target_url(current_task)
-        self.log.info(f"bruter scanning {url}")
-        found_files = self.scan(url)
-
-        if len(found_files) > 0:
-            status = TaskStatus.INTERESTING
-            status_reason = "Found files: " + ", ".join(sorted(found_files))
-        else:
-            status = TaskStatus.OK
-            status_reason = None
-
-        self.db.save_task_result(task=current_task, status=status, status_reason=status_reason, data=found_files)
-=======
                 found_files[task_uid].add(response_url)
 
-        found_files_as_lists = {}
+        found_files_as_lists: Dict[str, List[str]] = {}
         for key in found_files.keys():
-            found_files_as_lists[key] = sorted(list(found_files[key]))
+            if len(found_files[key]) > len(urls) * Config.BRUTER_FALSE_POSITIVE_THRESHOLD:
+                found_files_as_lists[key] = []
+            else:
+                found_files_as_lists[key] = sorted(list(found_files[key]))
+
         return found_files_as_lists
 
     def run_multiple(self, tasks: List[Task]) -> None:
@@ -172,7 +154,6 @@
                 status_reason = None
 
             self.db.save_task_result(task=task, status=status, status_reason=status_reason, data=found_files)
->>>>>>> d0c539a5
 
 
 if __name__ == "__main__":
