--- conflicted
+++ resolved
@@ -528,6 +528,7 @@
     + UPDATE_HINT,
     "service.pwd was discovered, which is likely to contain sensitive information.": "Wykryto plik service.pwd, który może zawierać wrażliwe informacje."
     + DATA_HIDE_HINT,
+    "Cross-site scripting was discovered via a search for reflected parameter values inside HTML tags in the server response via GET-requests.": "Wykryto podatność Reflected Cross-Site Scripting. Atakujący może spreparować link, który - gdy kliknięty przez administratora - wykona dowolną operację na stronie którą może wykonać administrator (taką jak np. modyfikację treści).",
     "phpMyAdmin panel was detected.": "wykryto panel logowania narzędzia phpMyAdmin.",
     "WordPress login panel was detected.": "wykryto panel logowania systemu WordPress.",
     "phpPgAdmin login ipanel was detected.": "wykryto panel logowania narzędzia phpPgAdmin.",
@@ -661,10 +662,5 @@
     "LDAP Account Manager login panel was detected.": "wykryto panel logowania LDAP Account Manager.",
     "IBM WebSphere Application Server Community Edition admin login panel was detected.": "wykryto panel logowania IBM WebSphere Application Server Community Edition.",
     "Odoo OpenERP database selector panel was detected.": "wykryto panel wyboru bazy danych narzędzia Odoo OpenERP.",
-<<<<<<< HEAD
-    "Cross-site scripting was discovered via a search for reflected parameter values inside HTML tags in the server response via GET-requests.": "Wykryto podatność Reflected Cross-Site Scripting. Atakujący może spreparować link, który - gdy kliknięty przez administratora - wykona dowolną operację na stronie którą może wykonać administrator (taką jak np. modyfikację treści).",
-
-=======
     "Dynamicweb login panel was detected.": "wykryto panel logowania Dynamicweb.",
->>>>>>> 2e2731c4
 }