--- conflicted
+++ resolved
@@ -26,7 +26,8 @@
 sites/all/
 sites/all/modules/
 sites/all/libraries/
-<<<<<<< HEAD
+# Sometimes the file is not interpreted by the server - let's check the path
+wp-config.php
 # Login panels
 user/login
 administrator
@@ -35,8 +36,4 @@
 cms
 login
 backend
-panel
-=======
-# Sometimes the file is not interpreted by the server - let's check the path
-wp-config.php
->>>>>>> 89ac3d02
+panel