# This is not a .po file because we want to build the translation results from parts - for example,
# glue a generic message describing what a RCE leads to to some messages.

RCE_EFFECT_DESCRIPTION = (
    " Korzystając z tej podatności, atakujący może wykonać dowolne polecenie systemowe i dzięki temu pobrać dane z systemu, "
    "zmodyfikować je lub w dowolny sposób zmienić zachowanie systemu."
)

WORDPRESS_UPDATE_HINT = (
    " Rekomendujemy aktualizację i włączenie automatycznej aktualizacji systemu WordPress, wtyczek i szablonów."
)

WORDPRESS_CLOSED_PLUGIN_HINT = "Ponieważ ta wtyczka nie jest już wspierana, rekomendujemy jej usunięcie."

PLUGIN_UPDATE_HINT = " Rekomendujemy aktualizację wtyczki do najnowszej wersji."

UPDATE_HINT = " Rekomendujemy aktualizację oprogramowania do najnowszej wersji."

DEFAULT_CREDENTIALS_HINT = " Rekomendujemy zmianę domyślnych haseł."

BUG_FIX_HINT = " Rekomendujemy poprawienie tego błędu, a także sprawdzenie, czy podobne błędy nie występują również w innych miejscach systemu."

DATA_HIDE_HINT = " Rekomendujemy, aby takie dane nie były dostępne publicznie."

# This needs to be lowercase and begin with a space as it's part of a sentence
REFLECTED_XSS_VULNERABILITY_DESCRIPTION = " umożliwiającą atakującemu spreparowanie linku, który, gdy zostanie kliknięty przez administratora, wykona dowolną akcję z jego uprawnieniami (taką jak np. modyfikację treści)."

TRANSLATIONS = {
    "WordPress Contact Form 7 before 5.3.2 allows unrestricted file upload and remote code execution because a filename may contain special characters.": "Wtyczka WordPress Contact Form 7 w wersji poniżej 5.3.2 zezwala na nieograniczone umieszczanie plików i zdalne wykonanie kodu ponieważ nazwa pliku może zawierać znaki specjalne."
    + RCE_EFFECT_DESCRIPTION
    + WORDPRESS_UPDATE_HINT,
    'Internet Information Services (IIS) 6.0 in Microsoft Windows Server 2003 R2 contains a buffer overflow vulnerability in the ScStoragePathFromUrl function in the WebDAV service that could allow remote attackers to execute arbitrary code via a long header beginning with "If <http://" in a PROPFIND request.': "Internet Information Services (IIS) 6.0 w Microsoft Windows Server 2003 R2 zawiera podatność typu buffer overflow, która może umożliwić atakującym wykonanie dowolnego kodu."
    + RCE_EFFECT_DESCRIPTION
    + UPDATE_HINT,
    "The JCK Editor component 6.4.4 for Joomla! allows SQL Injection via the jtreelink/dialogs/links.php parent parameter.": "Wtyczka Joomla! o nazwie JCK Editor w wersji 6.4.4 zawiera podatność SQL Injection - może to umożliwić atakujacemu pobranie zawartości bazy danych, w tym danych osobowych."
    + PLUGIN_UPDATE_HINT,
    "Programs using jt-jiffle, and allowing Jiffle script to be provided via network request, are susceptible to a Remote Code Execution as the Jiffle script is compiled into Java code via Janino, and executed. In particular, this affects the downstream GeoServer project Version < 1.1.22.": "Programy korzystające z narzędzia jt-jiffle i umożliwiające korzystanie ze skryptów Jiffle przekazywanych za pomocą żądania sieciowego są podatne na zdalne wykonanie kodu ponieważ skrypty Jiffle są kompilowane do języka Java i wykonywane. Ta podatność dotyczy w szczególności projektu GeoServer w wersji poniżej 1.1.22."
    + RCE_EFFECT_DESCRIPTION
    + UPDATE_HINT,
    "QNAP QTS Photo Station External Reference is vulnerable to local file inclusion via an externally controlled reference to a resource vulnerability. If exploited, this could allow an attacker to modify system files. The vulnerability is fixed in the following versions: QTS 5.0.1: Photo Station 6.1.2 and later QTS 5.0.0/4.5.x: Photo Station 6.0.22 and later QTS 4.3.6: Photo Station 5.7.18 and later QTS 4.3.3: Photo Station 5.4.15 and later QTS 4.2.6: Photo Station 5.2.14 and later.": "QNAP QTS Photo Station External Reference zawiera podatność Local File Inclusion, co umożliwia atakującemu modyfikowanie plików systemowych."
    + RCE_EFFECT_DESCRIPTION
    + UPDATE_HINT,
    "Joomla! before 3.7.1 contains a SQL injection vulnerability. An attacker can possibly obtain sensitive information from a database, modify data, and execute unauthorized administrative operations in the context of the affected site.": "Joomla! w wersji przed 3.7.1 zawiera podatność SQL Injection. Atakujący może pobrać wrażliwe informacje z bazy danych, zmodyfikować dane i wykonywać dowolne operacje administracyjne na podatnej stronie."
    + UPDATE_HINT,
    "WordPress Google Maps plugin before 7.11.18 contains a SQL injection vulnerability. The plugin includes /class.rest-api.php in the REST API and does not sanitize field names before a SELECT statement. An attacker can possibly obtain sensitive information from a database, modify data, and execute unauthorized administrative operations in the context of the affected site.": "Wtyczka WordPress o nazwie Google Maps w wersji poniżej 7.11.18 zawiera podatność SQL Injection. Atakujący może pobrać informacje z bazy danych, zmienić je lub wykonać dowolne operacje administracyjne na podatnej stronie."
    + WORDPRESS_UPDATE_HINT,
    "Confluence Server and Data Center contain an OGNL injection vulnerability that could allow an authenticated user, and in some instances an unauthenticated user, to execute arbitrary code on a Confluence Server or Data Center instance. The affected versions are before version 6.13.23, from version 6.14.0 before 7.4.11, from version 7.5.0 before 7.11.6, and from  version 7.12.0 before 7.12.5. The vulnerable endpoints can be accessed by a non-administrator user or unauthenticated user if 'Allow people to sign up to create their account' is enabled. To check whether this is enabled go to COG > User Management > User Signup Options.": "Narzędzia Confluence Server i Confluence Data Center zawierają podatność OGNL Injection, która może umożliwić zalogowanym (a w niektórych sytuacjach niezalogowanym) użytkownikom wykonywanie dowolnego kodu. Podatne są wersje poniżej 6.13.23, od 6.14.0 poniżej 7.4.11, od 7.5.0 poniżej 7.11.6, oraz od 7.12.0 poniżej 7.12.5."
    + RCE_EFFECT_DESCRIPTION
    + UPDATE_HINT,
    "WordPress Visitor Statistics plugin through 5.7 contains multiple unauthenticated SQL injection vulnerabilities. An attacker can possibly obtain sensitive information, modify data, and/or execute unauthorized administrative operations in the context of the affected site.": "Wtyczka WordPress Visitor Statistics w wersji do 5.7 zawiera wiele podatności typu SQL Injection które można wykorzystać bez logowania. Atakujący może pobrać wrażliwe informacje z bazy danych, zmodyfikować dane i wykonywać dowolne operacje administracyjne na podatnej stronie."
    + WORDPRESS_UPDATE_HINT,
    "When using the Apache JServ Protocol (AJP), care must be taken when trusting incoming connections to Apache Tomcat. Tomcat treats AJP connections as having higher trust than, for example, a similar HTTP connection. If such connections are available to an attacker, they can be exploited in ways that may be surprising. In Apache Tomcat 9.0.0.M1 to 9.0.0.30, 8.5.0 to 8.5.50 and 7.0.0 to 7.0.99, Tomcat shipped with an AJP Connector enabled by default that listened on all configured IP addresses. It was expected (and recommended in the security guide) that this Connector would be disabled if not required. This vulnerability report identified a mechanism that allowed - returning arbitrary files from anywhere in the web application - processing any file in the web application as a JSP Further, if the web application allowed file upload and stored those files within the web application (or the attacker was able to control the content of the web application by some other means) then this, along with the ability to process a file as a JSP, made remote code execution possible. It is important to note that mitigation is only required if an AJP port is accessible to untrusted users. Users wishing to take a defence-in-depth approach and block the vector that permits returning arbitrary files and execution as JSP may upgrade to Apache Tomcat 9.0.31, 8.5.51 or 7.0.100 or later. A number of changes were made to the default AJP Connector configuration in 9.0.31 to harden the default configuration. It is likely that users upgrading to 9.0.31, 8.5.51 or 7.0.100 or later will need to make small changes to their configurations.": "Wykorzystując Apache JServ Protocol (AJP) należy zwracać szczególną uwagę ufając połączeniom przychodzącym do Apache Tomcat. Tomcat traktuje połączenia AJP jako bardziej zaufane niż np. połączenia HTTP. W wersjach Apache Tomcat od 9.0.0.M1 do 9.0.0.30, od 8.5.0 do 8.5.50 i od 7.0.0 do 7.0.99, połączenia AJP były domyślnie włączone na wszystkich interfejsach, na których nasłuchiwał Apache Tomcat. Jeśli takie połączenia są dostępne dla atakujacego, mogą potencjalnie doprowadzić do możliwości zdalnego wykonania kodu."
    + RCE_EFFECT_DESCRIPTION
    + UPDATE_HINT,
    "InfluxDB before 1.7.6 contains an authentication bypass vulnerability via the authenticate function in services/httpd/handler.go. A JWT token may have an empty SharedSecret (aka shared secret). An attacker can possibly obtain sensitive information, modify data, and/or execute unauthorized administrative operations in the context of the affected site.": "InfluxDB w wersji poniżej 1.7.6 zawiera podatność umożliwiającą ominięcie uwierzytelniania. Atakujący może pobrać wrażliwe informacje, modyfikować dane lub uruchomić nieautoryzowane operacje administracyjne na podatnej stronie."
    + RCE_EFFECT_DESCRIPTION
    + UPDATE_HINT,
    "UnRaid <=6.80 allows remote unauthenticated attackers to execute arbitrary code.": "Narzędzie UnRaid w wersji do 6.80 zezwala atakującym na wykonywanie dowolnego kodu bez logowania."
    + RCE_EFFECT_DESCRIPTION
    + UPDATE_HINT,
    "A Spring Boot Actuator heap dump was detected. A heap dump is a snapshot of JVM memory, which could expose environment variables and HTTP requests.": "Wykryto zrzut pamięci udostępniany przez narzędzie Spring Boot Actuator. W takim zrzucie mogą znajdować się np. informacje o konfiguracji serwera (w tym hasła do bazy danych) lub treść żądań HTTP, mogąca potencjalnie zawierać wrażliwe dane."
    + DATA_HIDE_HINT,
    "elFinder 2.1.58 is vulnerable to remote code execution. This can allow an attacker to execute arbitrary code and commands on the server hosting the elFinder PHP connector, even with minimal configuration.": "Narzędzie elFinder w wersji 2.1.58 umożliwia zdalne wykonanie kodu."
    + RCE_EFFECT_DESCRIPTION
    + UPDATE_HINT,
    "elFinder 2.1.58 is impacted by multiple remote code execution vulnerabilities that could allow an attacker to execute arbitrary code and commands on the server hosting the elFinder PHP connector, even with minimal configuration.": "Narzędzie elFinder w wersji 2.1.58 umożliwia zdalne wykonanie kodu."
    + RCE_EFFECT_DESCRIPTION
    + UPDATE_HINT,
    "Jboss Application Server as shipped with Red Hat Enterprise Application Platform 5.2 is susceptible to a remote code execution vulnerability because  the doFilter method in the ReadOnlyAccessFilter of the HTTP Invoker does not restrict classes for which it performs deserialization, thus allowing an attacker to execute arbitrary code via crafted serialized data.": "Narzędzie Jboss Application Server dostarczane z Red Hat Enterprise Application Platform 5.2 umożliwia zdalne wykonanie kodu."
    + RCE_EFFECT_DESCRIPTION
    + UPDATE_HINT,
    "GitLab CE/EE starting from 11.9 does not properly validate image files that were passed to a file parser, resulting in a remote command execution vulnerability. This template attempts to passively identify vulnerable versions of GitLab without the need for an exploit by matching unique hashes for the application-<hash>.css file in the header for unauthenticated requests. Positive matches do not guarantee exploitability. Tooling to find relevant hashes based on the semantic version ranges specified in the CVE is linked in the references section below.": "Narzędzie Gitlab CE/EE w niektórych wersjach od 11.9 nie waliduje poprawnie obrazków, co może prowadzić do możliwości zdalnego wykonania kodu."
    + RCE_EFFECT_DESCRIPTION
    + UPDATE_HINT,
    "An issue has been discovered in GitLab CE/EE affecting all versions starting from 12.10 before 14.6.5, all versions starting from 14.7 before 14.7.4, all versions starting from 14.8 before 14.8.2. An unauthorised user was able to steal runner registration tokens through an information disclosure vulnerability using quick actions commands.": "W narzędziu GitLab CE/EE w wersjach od 12.10 poniżej 14.6.5, od 14.7 poniżej 14.7.4 i od 14.8 poniżej 14.8.2 znaleziono podatność umożliwiającą pobieranie danych umożliwiających rejestrację dodatkowych maszyn wykonujących zadania CI, a w konsekwencji np. pobranie kodu źródłowego czy danych uwierzytelniających udostępnianych na potrzeby zadań CI."
    + UPDATE_HINT,
    "GitLab CE/EE is susceptible to information disclosure. An attacker can access runner registration tokens using quick actions commands, thereby making it possible to obtain sensitive information, modify data, and/or execute unauthorized operations. Affected versions are from 12.10 before 14.6.5, from 14.7 before 14.7.4, and from 14.8 before 14.8.2.": "W narzędziu GitLab CE/EE w wersjach od 12.10 poniżej 14.6.5, od 14.7 poniżej 14.7.4 i od 14.8 poniżej 14.8.2 znaleziono podatność umożliwiającą pobieranie danych umożliwiających rejestrację dodatkowych maszyn wykonujących zadania CI, a w konsekwencji np. pobranie kodu źródłowego czy danych uwierzytelniających udostępnianych na potrzeby zadań CI."
    + UPDATE_HINT,
    "Jenkins 2.153 and earlier and LTS 2.138.3 and earlier are susceptible to a remote command injection via stapler/core/src/main/java/org/kohsuke/stapler/MetaClass.java that allows attackers to invoke some methods on Java objects by accessing crafted URLs that were not intended to be invoked this way.": "Jenkins w wersji 2.153 i wcześniejszych a także LTS 2.138.3 i wcześniejszych umożliwia zdalne wykonanie kodu."
    + RCE_EFFECT_DESCRIPTION
    + UPDATE_HINT,
    "ProfilePress WordPress plugin  is susceptible to a vulnerability in the user registration component in the ~/src/Classes/RegistrationAuth.php file that makes it possible for users to register on sites as an administrator.": "Wtyczka WordPress o nazwie ProfilePress zawiera podatność umożliwiającą rejestrację jako administrator."
    + RCE_EFFECT_DESCRIPTION
    + WORDPRESS_UPDATE_HINT,
    "The Paid Memberships Pro WordPress Plugin, version < 2.9.8, is affected by an unauthenticated SQL injection vulnerability in the 'code' parameter of the '/pmpro/v1/order' REST route.": "Wtyczka WordPress o nazwie Paid Memberships Pro w wersji poniżej 2.9.8 zawiera podatność SQL Injection, co umożliwia pobranie całej zawartości bazy danych."
    + WORDPRESS_UPDATE_HINT,
    "WordPress Paid Memberships Pro plugin before 2.9.8 contains a blind SQL injection vulnerability in the 'code' parameter of the /pmpro/v1/order REST route. An attacker can possibly obtain sensitive information, modify data, and/or execute unauthorized administrative operations in the context of the affected site.": "Wtyczka WordPress o nazwie Paid Memberships Pro w wersji poniżej 2.9.8 zawiera podatność Blind SQL Injection, co umożliwia pobranie całej zawartości bazy danych."
    + WORDPRESS_UPDATE_HINT,
    "WordPress Paid Memberships Pro plugin before 2.6.7 is susceptible to blind SQL injection. The plugin does not escape the discount_code in one of its REST routes before using it in a SQL statement. An attacker can possibly obtain sensitive information, modify data, and/or execute unauthorized administrative operations in the context of the affected site.": "Wtyczka WordPress o nazwie Paid Memberships Pro w wersji poniżej 2.6.7 zawiera podatność Blind SQL Injection, co umożliwia pobranie całej zawartości bazy danych."
    + WORDPRESS_UPDATE_HINT,
    "The debugging endpoint /debug/pprof is exposed over the unauthenticated Kubelet healthz port. This debugging endpoint can potentially leak sensitive information such as internal Kubelet memory addresses and configuration, or for limited denial of service. Versions prior to 1.15.0, 1.14.4, 1.13.8, and 1.12.10 are affected. The issue is of medium severity, but not exposed by the default configuration.": "Końcówka /debug/pprof jest udostępniona bez autoryzacji, co może umożliwiać pobranie wrażliwych danych lub atak typu DoS. Rekomendujemy, aby takie zasoby nie były dostępne publicznie.",
    "RockMongo 1.1.8 contains a cross-site scripting vulnerability which allows attackers to inject arbitrary JavaScript into the response returned by the application.": "RockMongo w wersji 1.1.8 zawiera podatność Cross-Site Scripting, która umożliwia wstrzykiwanie dowolnych skryptów JavaScript do odpowiedzi zwracanej przez aplikację."
    + UPDATE_HINT,
    "sapi/cgi/cgi_main.c in PHP before 5.3.12 and 5.4.x before 5.4.2, when configured as a CGI script (aka php-cgi), does not properly handle query strings that lack an = (equals sign) character, which allows remote attackers to execute arbitrary code by placing command-line options in the query string, related to lack of skipping a certain php_getopt for the 'd' case.": "sapi/cgi/cgi_main.c w PHP przed 5.3.12 i w gałęzi 5.4.x przed 5.4.2, gdy PHP jest uruchamiane jako skrypt CGI, niepoprawnie przetwarza parametry w adresie URL, co umożliwia zdalne wykonanie kodu."
    + RCE_EFFECT_DESCRIPTION
    + UPDATE_HINT,
    "X-UI contains default credentials. An attacker can obtain access to user accounts and access sensitive information, modify data, and/or execute unauthorized operations.": "Logowanie do X-UI za pomocą domyślnych danych jest możliwe. Atakujący może uzyskać dostęp do kont użytkowników, pobrać wrażliwe dane, modyfikować dane lub uruchomić nieuprawnione operacje."
    + DEFAULT_CREDENTIALS_HINT,
    "WordPress Statistic plugin versions prior to version 13.0.8 are affected by an unauthenticated time-based blind SQL injection vulnerability.": "Wersje wtyczki WordPress Statistics poniżej 13.0.8 zawierają podatność Time-based Blind SQL Injection, która umożliwia pobranie dowolnej informacji z bazy danych."
    + WORDPRESS_UPDATE_HINT,
    "ClamAV server 0.99.2, and possibly other previous versions, allow the execution\nof dangerous service commands without authentication. Specifically, the command 'SCAN'\nmay be used to list system files and the command 'SHUTDOWN' shut downs the service.": "Serwer ClamAV w wersji 0.99.2 (możliwe jest, że również w niektórych wcześniejszych wersjach) umożliwia uruchamianie niebezpiecznych komend bez uwierzytelnienia, co może skutkować np. pobraniem listy plików na serwerze lub wyłączeniem usługi."
    + UPDATE_HINT,
    "MAGMI (Magento Mass Importer) is vulnerable to cross-site request forgery (CSRF) due to a lack of CSRF tokens. Remote code execution (via phpcli command) is also possible in the event that CSRF is leveraged against an existing admin session.": "Wykryto, że narzędzie MAGMI (Magento Mass Importer) zawiera podatność Cross-Site Request Forgery, co może potencjalnie prowadzić do zdalnego wykonania kodu."
    + RCE_EFFECT_DESCRIPTION
    + UPDATE_HINT,
    "group:sql-injection": "Wykryto podatność SQL Injection na podstawie komunikatu o błędzie. Ta podatność może umożliwiać pobranie dowolnej informacji z bazy danych."
    + BUG_FIX_HINT,
    "WordPress WooCommerce plugin before 3.1.2 does not have authorisation and CSRF checks in the wpt_admin_update_notice_option AJAX action available to both unauthenticated and authenticated users as well as does not validate the callback parameter, allowing unauthenticated attackers to call arbitrary functions with either none or one user controlled argument.": "Wtyczka WooCommerce w wersji poniżej 3.1.2 zawiera podatność, która może prowadzić do zdalnego wykonania kodu przez niezalogowanego użytkownika."
    + RCE_EFFECT_DESCRIPTION
    + WORDPRESS_UPDATE_HINT,
    'Apache Solr versions 8.8.1 and prior contain a server-side request forgery vulnerability. The ReplicationHandler (normally registered at "/replication" under a Solr core) in Apache Solr has a "masterUrl" (also "leaderUrl" alias) parameter that is used to designate another ReplicationHandler on another Solr core to replicate index data into the local core. To prevent a SSRF vulnerability, Solr ought to check these parameters against a similar configuration it uses for the "shards" parameter.': "Apache Solr w wersji 8.8.1 i wcześniejszych zawiera podatność Server-Side Request Forgery."
    + UPDATE_HINT,
    "ProFTPD 1.3.5 contains a remote code execution vulnerability via the mod_copy module which allows remote attackers to read and write to arbitrary files via the site cpfr and site cpto commands.": "ProFTPD w wersji 1.3.5 umożliwia zdalne wykonanie kodu, ponieważ moduł mod_copy zezwala atakującemu na odczyt i zapis dowolnych plików."
    + RCE_EFFECT_DESCRIPTION
    + UPDATE_HINT,
    "Oracle GlassFish Server Open Source Edition 3.0.1 (build 22) is vulnerable to unauthenticated local file inclusion vulnerabilities that allow remote attackers to request arbitrary files on the server.": "Narzędzie Oracle GlassFish Server Open Source Edition 3.0.1 (build 22) zawiera podatność umożliwiającą atakującym pobieranie dowolnych plików z serwera."
    + UPDATE_HINT,
    "Symfony profiler was detected.": "Wykryto narzędzie Symfony Profiler. Udostępnienie tego narzędzia może prowadzić np. do wycieku konfiguracji aplikacji (w tym haseł do bazy danych), kodu źródłowego lub innych informacji, które nie powinny być dostępne publicznie. Rekomendujemy, aby to narzędzie nie było dostępne publicznie.",
    "Flir is vulnerable to local file inclusion.": "Narzędzie Flir zawiera podatność Local File Inclusion, umożliwiającą atakującemu odczyt dowolnych plików z serwera.",
    "Redis server without any required authentication was discovered.": "Wykryto serwer Redis dostępny bez uwierzytelniania. Rekomendujemy, aby nie był dostępny publicznie.",
    "Generic J2EE Scan panel was detected. Looks for J2EE specific LFI vulnerabilities; tries to leak the web.xml file.": "Wykryto platformę J2EE zawierającą podatność Local File Inclusion, umożliwiającą atakującemu odczyt dowolnych plików z serwera."
    + BUG_FIX_HINT,
    "DotNetNuke (DNN) versions between 5.0.0 - 9.3.0 are affected by a deserialization vulnerability that leads to remote code execution.": "Narzędzie DotNetNuke (DNN) w wersjach pomiędzy 5.0.0 i 9.3.0 umożliwia zdalne wykonanie kodu."
    + RCE_EFFECT_DESCRIPTION
    + UPDATE_HINT,
    "Created by remote-ssh for Atom, contains SFTP/SSH server details and credentials": "Wykryto plik .ftpconfig zawierający dane logowania."
    + DATA_HIDE_HINT,
    "Concrete CMS before 8.5.2 contains a cross-site scripting vulnerability in preview_as_user function using cID parameter.": "Narzędzie Concrete CMS w wersji poniżej 8.5.2 zawiera podatność Cross-Site Scripting."
    + UPDATE_HINT,
    "Apache htpasswd configuration was detected.": "Wykryto plik .htpasswd (wykorzystywany przez serwer Apache) w którym znajduje się hasz hasła."
    + DATA_HIDE_HINT,
    "WordPress InPost Gallery plugin before 2.1.4.1 is susceptible to local file inclusion. The plugin insecurely uses PHP's extract() function when rendering HTML views, which can allow attackers to force inclusion of malicious files and URLs. This, in turn, can enable them to execute code remotely on servers.": "Wtyczka WordPress o nazwie InPost Gallery w wersjach poniżej 2.1.4.1 zawiera podatność która może prowadzić do zdalnego wykonania kodu."
    + RCE_EFFECT_DESCRIPTION
    + WORDPRESS_UPDATE_HINT,
    "FRP default login credentials were discovered.": "Wykryto, że domyślne dane do logowania do narzędzia FRP umożliwiają logowanie."
    + DEFAULT_CREDENTIALS_HINT,
    "An easily exploitable local file inclusion vulnerability allows unauthenticated attackers with network access via HTTP to compromise Oracle WebLogic Server. Supported versions that are affected are 12.1.3.0.0, 12.2.1.3.0, 12.2.1.4.0 and 14.1.1.0.0. Successful attacks of this vulnerability can result in unauthorized and sometimes complete access to critical data.": "Serwer OracleWebLogic w wersjach 12.1.3.0.0, 12.2.1.3.0, 12.2.1.4.0 i 14.1.1.0.0 zawiera podatność Local File Inclusion która umożliwia nieuprawniony dostęp do danych."
    + UPDATE_HINT,
    "The Oracle Access Manager  portion of Oracle Fusion Middleware (component: OpenSSO Agent) is vulnerable to remote code execution. Supported versions that are affected are 11.1.2.3.0, 12.2.1.3.0 and 12.2.1.4.0. This is an easily exploitable vulnerability that allows unauthenticated attackers with network access via HTTP to compromise Oracle Access Manager.": "Podatność w komponencie OpenSSO Agent narzędzia Oracle Fusion Middleware w wersjach 11.1.2.3.0, 12.2.1.3.0 i 12.2.1.4.0 umożliwia atakującemu zdalne wykonanie kodu."
    + RCE_EFFECT_DESCRIPTION
    + UPDATE_HINT,
    "Fifteen WordPress themes are susceptible to code injection using a version of epsilon-framework, due to lack of capability and CSRF nonce checks in AJAX actions.": "Wykryto szablon WordPress umożliwiający zdalne wykonanie kodu ze względu na podatność w narzędziu epsilon-framework."
    + RCE_EFFECT_DESCRIPTION
    + WORDPRESS_UPDATE_HINT,
    "[no description] PHP Debug bar": "Wykryto narzędzie PHP Debug Bar, które umożliwia pobranie wrażliwych informacji, np. konfiguracji aplikacji. Rekomendujemy, aby to narzędzie nie było dostępne publicznie.",
    "The PHP Debug Bar tool was discovered, which allows the attacker to obtain sensitive information, e.g. application configuration.": "Wykryto narzędzie PHP Debug Bar, które umożliwia pobranie wrażliwych informacji, np. konfiguracji aplikacji. Rekomendujemy, aby to narzędzie nie było dostępne publicznie.",
    "The Django settings.py file containing a secret key was discovered. An attacker may use the secret key to bypass many security mechanisms and potentially obtain other sensitive configuration information such as database password) from the settings file.": "Wykryto plik z konfiguracją frameworku Django w którym znajduje się zmienna SECRET_KEY której poznanie umożliwi atakującemu ominięcie niektórych mechanizmów bezpieczeństwa Django. W tym pliku mogą też znajdować się inne wrażliwe dane, takie jak np. hasła do bazy danych."
    + DATA_HIDE_HINT,
    "woocommerce-gutenberg-products-block is a feature plugin for WooCommerce Gutenberg Blocks. An SQL injection vulnerability impacts all WooCommerce sites running the WooCommerce Blocks feature plugin between version 2.5.0 and prior to version 2.5.16. Via a carefully crafted URL, an exploit can be executed against the `wc/store/products/collection-data?calculate_attribute_counts[][taxonomy]` endpoint that allows the execution of a read only sql query. There are patches for many versions of this package, starting with version 2.5.16. There are no known workarounds aside from upgrading.": "Wtyczka WordPress o nazwie woocommerce-gutenberg-products-block w wersjach pomiędzy 2.5.0 i 2.5.16 zawiera podatność SQL Injection, umożliwiającą odczyt dowolnych danych z bazy danych."
    + WORDPRESS_UPDATE_HINT,
    "Kanboard contains a default login vulnerability. An attacker can obtain access to user accounts and access sensitive information, modify data, and/or execute unauthorized operations.": "Wykryto, że domyślne dane logowania do narzędzia Kanboard umożliwiają logowanie. Atakujący może uzyskać dostęp do kont użytkowników i pobrać wrażliwe dane, modyfikować dane lub uruchomić nieuprawnione operacje."
    + DEFAULT_CREDENTIALS_HINT,
    "BackupBuddy versions 8.5.8.0 - 8.7.4.1 are vulnerable to a local file inclusion vulnerability via the 'download' and 'local-destination-id' parameters.": "Narzędzie BackupBuddy w wersjach 8.5.8.0 - 8.7.4.1 zawiera podatność Local File Inclusion, umożliwiającą atakującemu odczyt dowolnych plików z serwera."
    + UPDATE_HINT,
    "Synacor Zimbra Collaboration Suite 8.7.x before 8.7.11p10 has an XML external entity injection (XXE) vulnerability via the mailboxd component.": "Narzędzie Synacor Zimbra Collaboration Suite w wersjach 8.7.x poniżej 8.7.11p10 zawiera podatność XML external entity injection (XXE) która może umożliwić odczyt dowolnych plików z serwera."
    + UPDATE_HINT,
    "NexusQA NexusDB before 4.50.23 allows the reading of files via ../ directory traversal and local file inclusion.": "Narzędzie NexusQA NexusDB w wersji poniżej 4.50.23 zawiera podatność Local File Inclusion, która umożliwia atakującemu odczyt dowolnych plików z serwera."
    + UPDATE_HINT,
    "Windows is vulnerable to local file inclusion because of searches for /windows/win.ini on passed URLs.": "Wykryto podatność Local File Inclusion na serwerze Windows umożliwiającą odczyt dowolnych plików z serwera."
    + BUG_FIX_HINT,
    "Suprema BioStar before 2.8.2 Video Extension allows remote attackers can read arbitrary files from the server via local file inclusion.": "Rozszerzenie Video Extension narzędzia Suprema BioStar w wersji poniżej 2.8.2 zawiera podatność Local File Inclusion, która umożliwia atakującemu odczyt dowolnych plików z serwera."
    + UPDATE_HINT,
    "Crystal Live HTTP Server 6.01 is vulnerable to local file inclusion.": "Narzędzie Crystal Live HTTP Server w wersji 6.01 zawiera podatność Local File Inclusion, która umożliwia atakującemu odczyt dowolnych plików z serwera."
    + UPDATE_HINT,
    'Barco Control Room Management through Suite 2.9 Build 0275 is vulnerable to local file inclusion that could allow attackers to access sensitive information and components. Requests must begin with the "GET /..\\.." substring.': "Narzędzie Barco Control Room Management w wersjach do Suite 2.9 Build 0275 zawiera podatność Local File Inclusion umożliwiającą dostęp do wrażliwych informacji."
    + UPDATE_HINT,
    "Acrolinx Server prior to 5.2.5 suffers from a local file inclusion vulnerability.": "Narzędzie Acrolinx Server w wersjach poniżej 5.2.5 zawiera podatność Local File Inclusion, która umożliwia atakującemu odczyt dowolnych plików z serwera."
    + UPDATE_HINT,
    "Spring Data Commons, versions prior to 1.13 to 1.13.10, 2.0 to 2.0.5,\nand older unsupported versions, contain a property binder vulnerability\ncaused by improper neutralization of special elements.\nAn unauthenticated remote malicious user (or attacker) can supply\nspecially crafted request parameters against Spring Data REST backed HTTP resources\nor using Spring Data's projection-based request payload binding hat can lead to a remote code execution attack.": "Spring Data Commons w wersjach od 1.13 do 1.13.10, od 2.0 do 2.0.5 i starszych niewspieranych wersjach, zawiera podatność umożliwiającą zdalne wykonanie kodu."
    + RCE_EFFECT_DESCRIPTION
    + UPDATE_HINT,
    "ThinkCMF  is susceptible to a remote code execution vulnerability.": "Wykryto, że narzędzie ThinkCMF umożliwia zdalne wykonanie kodu."
    + RCE_EFFECT_DESCRIPTION,
    "ZZZCMS zzzphp V1.6.1 is vulnerable to remote code execution via the inc/zzz_template.php file because the parserIfLabel() function's filtering is not strict, resulting in PHP code execution as demonstrated by the if:assert substring.": "ZZZCMS zzzphp V1.6.1 umożliwia zdalne wykonanie kodu."
    + RCE_EFFECT_DESCRIPTION
    + UPDATE_HINT,
    "Xunyou CMS is vulnerable to local file inclusion. Attackers can use vulnerabilities to obtain sensitive information.": "Wykryto, że narzędzie Xunyou CMS zawiera podatność Local File Inclusion, umożliwiającą atakującemu odczyt wrażliwych informacji.",
    "Symfony 2.3.19 through 2.3.28, 2.4.9 through 2.4.10, 2.5.4 through 2.5.11, and 2.6.0 through 2.6.7, when ESI or SSI support enabled, does not check if the _controller attribute is set, which allows remote attackers to bypass URL signing and security rules by including 1) no hash or (2) an invalid hash in a request to /_fragment in the HttpKernel component.": "Symfony w wersji od 2.3.19 do 2.3.28, 2.4.9 do 2.4.10, 2.5.4 do 2.5.11 i 2.6.0 do 2.6.7 w niektórych sytuacjach umożliwia atakującemu ominięcie reguł bezpieczeństwa."
    + UPDATE_HINT,
    "Aviatrix Controller 6.x before 6.5-1804.1922 contains a vulnerability that allows unrestricted upload of a file with a dangerous type, which allows an unauthenticated user to execute arbitrary code via directory traversal.": "Aviatrix Controller w wersji 6.x poniżej 6.5-1804.1922 umożliwia zdalne wykonanie kodu."
    + RCE_EFFECT_DESCRIPTION
    + UPDATE_HINT,
    "ECShop 2.x and 3.x contains a SQL injection vulnerability which can allow an attacker to inject arbitrary SQL statements via the referer header field and the dangerous eval function, thus possibly allowing an attacker to obtain sensitive information from a database, modify data, and execute unauthorized administrative operations in the context of the affected site.": "ECShop 2.x i 3.x zawiera podatność SQL Injecton. Atakujący może pobrać wrażliwe informacje z bazy danych, zmodyfikować dane i wykonywać dowolne operacje administracyjne na podatnej stronie."
    + UPDATE_HINT,
    "The Member Hero WordPress plugin through 1.0.9 lacks authorization checks, and does not validate the a request parameter in an AJAX action, allowing unauthenticated users to call arbitrary PHP functions with no arguments.": "Wtyczka WordPress The Member Hero w wersjach do 1.0.9 umożliwia atakującym wykonywanie niektórych rodzajów nieuprawnionych operacji."
    + WORDPRESS_UPDATE_HINT,
    "WordPress Page Views Count plugin prior to 2.4.15 contains an unauthenticated SQL injection vulnerability.  It does not sanitise and escape the post_ids parameter before using it in a SQL statement via a REST endpoint. An attacker can possibly obtain sensitive information, modify data, and/or execute unauthorized administrative operations in the context of the affected site.": "Wtyczka WordPress o nazwie Page Views Count w wersjach poniżej 2.4.15 zawiera podatność SQL Injection, która umożliwia atakującemu pobranie wrażliwych informacji z bazy danych, w tym danych osobowych czy haszy haseł."
    + WORDPRESS_UPDATE_HINT,
    "WordPress Modern Events Calendar Lite before 5.16.5 does not properly restrict access to the export files, allowing unauthenticated users to exports all events data in CSV or XML format.": "Wtyczka WordPress o nazwie Modern Events Calendar Lite w wersjach poniżej 5.6.15 umożliwia atakującemu pobranie informacji o wszystkich wydarzeniach."
    + WORDPRESS_CLOSED_PLUGIN_HINT,
    "WordPress Duplicator 1.3.24 & 1.3.26 are vulnerable to local file inclusion vulnerabilities that could allow attackers to download arbitrary files, such as the wp-config.php file. According to the vendor, the vulnerability was only in two\nversions v1.3.24 and v1.3.26, the vulnerability wasn't\npresent in versions 1.3.22 and before.": "Wtyczka WordPress o nazwie Duplicator w wersjach 1.3.24 i 1.3.26 zawiera podatność Local File Inclusion, umożliwiającą atakującemu odczyt wrażliwych informacji, w tym haseł dostępowych do bazy danych."
    + WORDPRESS_UPDATE_HINT,
    "It discloses sensitive files created by vscode-sftp for VSCode, contains SFTP/SSH server details and credentials.": "Wykryto plik .vscode/sftp.json mogący zawierać dane do logowania do serwera SSH/SFTP/FTP."
    + DATA_HIDE_HINT,
    "A SQL injection vulnerability in Joomla! 3.2 before 3.4.4 allows remote attackers to execute arbitrary SQL commands.": "Podatność SQL Injection w systemie Joomla! w wersjach od 3.2 poniżej 3.4.4 zezwala atakującym na wykonywanie dowolnych poleceń SQL."
    + UPDATE_HINT,
    "group:env-file": "Wykryto plik .env zawierający konfigurację systemu. Ponieważ może on zawierać np. hasła, nie powinien być dostępny publicznie.",
    "WordPress Modern Events Calendar plugin before 6.1.5 is susceptible to blind SQL injection. The plugin does not sanitize and escape the time parameter before using it in a SQL statement in the mec_load_single_page AJAX action. An attacker can possibly obtain sensitive information, modify data, and/or execute unauthorized administrative operations in the context of the affected site.": "Wtyczka WordPress o nazwie Modern Events Calendar w wersjach poniżej 6.1.5 zawiera podatność Blind SQL Injection, umożliwiającą pobranie dowolnej informacji z bazy danych."
    + WORDPRESS_CLOSED_PLUGIN_HINT,
    "Agentejo Cockpit before 0.11.2 allows NoSQL injection via the Controller/Auth.php resetpassword function of the Auth controller.": "Narzędzie Agentejo Cockpit w wersji poniżej 0.11.2 zawiera podatność typu NoSQL Injection umożliwiającą zdalne wykonanie kodu."
    + RCE_EFFECT_DESCRIPTION
    + UPDATE_HINT,
    "A directory traversal vulnerability in the Highslide JS (com_hsconfig) component 1.5 and 2.0.9 for Joomla! allows remote attackers to read arbitrary files via a .. (dot dot) in the controller parameter to index.php.": "Wykryto podatność Directory Traversal w komponencie Highslide JS (com_hsconfig) systemu Joomla! w wersjach 1.5 i 2.0.9 umożliwiającą atakującym odczyt dowolnych plików z serwera."
    + UPDATE_HINT,
    "Laravel Ignition contains a cross-site scripting vulnerability when debug mode is enabled.": "Narzędzie Laravel Ignition zawiera podatność Cross-Site Scripting jeśli tryb 'debug' jest włączony. Rekomendujemy wyłączenie tego trybu.",
    "SFTP configuration file was detected.": "Wykryto plik sftp-config.json lub ftpsync.settings zawierający dane logowania."
    + DATA_HIDE_HINT,
    "SFTP credentials were detected.": "Wykryto plik sftp-config.json lub ftpsync.settings zawierający dane logowania."
    + DATA_HIDE_HINT,
    "Nagios default admin credentials were discovered.": "Wykryto, że domyślne dane do logowania do narzędzia Nagios umożliwiają logowanie."
    + DEFAULT_CREDENTIALS_HINT,
    "This subdomain take over would only work on an edge case when the account was deleted. You will need a premium account (~ US$7) to test the take over.": "Wykryto domenę skonfigurowaną, aby serwować treści z narzędzia Wix, ale strona docelowa nie istnieje. Strona może być w niektórych przypadkach przejęta, jeśli konto w serwisie Wix zostało usunięte. Jeśli domena nie jest używana, rekomendujemy jej usunięcie.",
    "Jenkins Git plugin through 4.11.3 contains a missing authorization check. An attacker can trigger builds of jobs configured to use an attacker-specified Git repository and to cause them to check out an attacker-specified commit. This can make it possible to obtain sensitive information, modify data, and/or execute unauthorized operations.": "Wtyczka Jenkins Git Plugin w wersji 4.11.3 i wcześniejszych umożliwia atakującym nieuprawnione uruchamianie zadań."
    + UPDATE_HINT,
    "Magento Cacheleak is an implementation vulnerability, result of bad implementation of web-server configuration for Magento platform. Magento was developed to work under the Apache web-server which natively works with .htaccess files, so all needed configuration directives specific for various internal Magento folders were placed in .htaccess files.  When Magento is installed on web servers that are ignoring .htaccess files such as nginx an attacker can get access to internal Magento folders (such as the Magento cache directory) and extract sensitive information from cache files.": "Wykryto podatność Magento Cacheleak: gdy narzędzie Magento jest zainstalowane na serwerze HTTP niewspierającym plików .htaccess, to zabezpieczenia zapewniane przez pliki .htaccess są wyłączone, co umożliwia atakującemu dostęp do wewnętrznych folderów Magento i np. pobranie wrażliwych danych z pamięci podręcznej. Rekomendujemy zmianę konfiguracji systemu tak, aby takie dane nie były dostępne publicznie.",
    "Magento Cacheleak is an implementation vulnerability, result of bad implementation of web-server configuration for Magento platform. Magento was developed to work under the Apache web-server which natively works with .htaccess files, so all needed configuration directives specific for various internal Magento folders were placed in .htaccess files.  When Magento is installed on web servers that are ignoring .htaccess files (such as nginx), an attacker can get access to internal Magento folders (such as the Magento cache directory) and extract sensitive information from cache files.": "Wykryto podatność Magento Cacheleak: gdy narzędzie Magento jest zainstalowane na serwerze HTTP niewspierającym plików .htaccess, to zabezpieczenia zapewniane przez pliki .htaccess są wyłączone, co umożliwia atakującemu dostęp do wewnętrznych folderów Magento i np. pobranie wrażliwych danych z pamięci podręcznej. Rekomendujemy zmianę konfiguracji systemu tak, aby takie dane nie były dostępne publicznie.",
    "PHP Proxy 3.0.3 is susceptible to local file inclusion vulnerabilities that allow unauthenticated users to read files from the server via index.php?q=file:/// (a different vulnerability than CVE-2018-19246).": "Narzędzie PHP Proxy w wersji 3.0.3 zawiera podatność Local File Inclusion umożliwiającą atakującym odczyt dowolnych plików z serwera."
    + UPDATE_HINT,
    "Solr's admin page was able to be accessed with no authentication requirements in place.": "Panel administracyjny narzędzia Solr jest dostępny bez logowania. Rekomendujemy włączenie uwierzytelniania.",
    "Apache Solr versions prior to and including 8.8.1 are vulnerable to local file inclusion.": "Apache Solr w wersji 8.8.1 i wcześniejszych zawiera podatność Local File Inclusion umożliwiającą atakującemu odczyt dowolnych plików z serwera."
    + UPDATE_HINT,
    "Ntopng, a passive network monitoring tool, contains an authentication bypass vulnerability in ntopng <= 4.2": "Narzędzie Ntopng w wersji 4.2 i wcześniejszych zawiera podatność umożliwiającą ominięcie autoryzacji."
    + UPDATE_HINT,
    "The log file of this Laravel web app might reveal details on the inner workings of the app, possibly even tokens, credentials or personal information.": "Wykryto dostępny publicznie dziennik zdarzeń systemu Laravel, który może zawierać informacje o działaniu aplikacji, dane osobowe, dane uwierzytelniające lub inne rodzaje wrażliwych danych."
    + DATA_HIDE_HINT,
    "Programs run on GeoServer before 1.2.2 which use jt-jiffle and allow Jiffle script to be provided via network request are susceptible to remote code execution. The Jiffle script is compiled into Java code via Janino, and executed. In particular, this affects downstream GeoServer 1.1.22.": "Programy uruchamiane w narzędziu GeoServer w wersji poniżej 1.2.2 korzystające z narzędzia jt-jiffle i umożliwiające korzystanie ze skryptów Jiffle przesyłanych w żądaniu sieciowym umożliwiają atakującym zdalne wykonanie kodu."
    + RCE_EFFECT_DESCRIPTION
    + UPDATE_HINT,
    "Parameters.yml was discovered.": "Wykryto plik parameters.yml zawierający dane dostępowe do bazy danych."
    + DATA_HIDE_HINT,
    "OpenSNS allows remote unauthenticated attackers to execute arbitrary code via the 'shareBox' endpoint.": 'Wykryto, że narzędzie OpenSNS umożliwia zdalne wykonanie kodu poprzez zasób "shareBox".'
    + RCE_EFFECT_DESCRIPTION,
    'A vulnerability exists in Thinfinity VirtualUI in a function located in /lab.html reachable which by default  could allow IFRAME injection via the "vpath" parameter.': "Wykryto, że narzędzie Thinkfinity VirtualUI zawiera podatność umożliwiającą wyświetlenie ramki iframe zawierającej dowolną stronę internetową.",
    "Odoo database manager was discovered.": "Wykryto publicznie dostępny system do zarządzania bazą danych systemu Odoo. Rekomendujemy, aby takie zasoby nie były dostępne publicznie.",
    "A Symfony installations 'debug' interface is enabled, allowing the disclosure and possible execution of arbitrary code.": "Wykryto narzędzie Symfony w konfiguracji debug. Udostępnienie narzędzia z tą opcją może prowadzić np. do wycieku kodu aplikacji lub możliwości zdalnego wykonania kodu. Rekomendujemy, aby taka konfiguracja nie była dostępna publicznie."
    + RCE_EFFECT_DESCRIPTION,
    "Private SSL, SSH, TLS, and JWT keys were detected.": "Wykryto klucze prywatne SSL, SSH, TLS lub JWT."
    + DATA_HIDE_HINT,
    "WordPress Site Editor through 1.1.1 allows remote attackers to retrieve arbitrary files via the ajax_path parameter to editor/extensions/pagebuilder/includes/ajax_shortcode_pattern.php.": "Wtyczka WordPress o nazwie WordPress Site Editor w wersjach do 1.1.1 zezwala atakującym na pobieranie dowolnych plików z serwera."
    + WORDPRESS_UPDATE_HINT,
    "MCMS 5.2.5 contains a SQL injection vulnerability via the categoryId parameter in the file IContentDao.xml. An attacker can potentially obtain sensitive information, modify data, and/or execute unauthorized administrative operations in the context of the affected site.": "MCMS w wersji 5.2.5 zawiera podatność SQL Injection. Atakujący może pobrać wrażliwe informacje z bazy danych, zmodyfikować dane i wykonywać dowolne operacje administracyjne na podatnej stronie."
    + UPDATE_HINT,
    "Adminer before 4.7.9 is susceptible to server-side request forgery due to exposure of sensitive information in error messages. Users of Adminer versions bundling all drivers, e.g. adminer.php, are affected. An attacker can possibly obtain this information, modify data, and/or execute unauthorized administrative operations in the context of the affected site.": "Narzędzie Adminer w wersji poniżej 4.7.9 zawiera podatność Server-Side Request Forgery. Może to umożliwić atakującemu komunikację z usługami w sieci wewnętrznej, a w niektórych konfiguracjach również uzyskanie nieuprawnionego dostępu do systemu."
    + UPDATE_HINT,
    "WordPress Fusion Builder plugin before 3.6.2 is susceptible to server-side request forgery. The plugin does not validate a parameter in its forms, which can be used to initiate arbitrary HTTP requests. The data returned is then reflected back in the application's response. An attacker can potentially interact with hosts on the server's local network, bypass firewalls, and access control measures.": "Wtyczka WordPress o nazwie Fusion Builder w wersji poniżej 3.6.2 zawiera podatność Server-Side Request Forgery. Może to umożliwić atakującemu komunikację z usługami w sieci wewnętrznej, a w niektórych konfiguracjach również uzyskanie nieuprawnionego dostępu do systemu."
    + WORDPRESS_UPDATE_HINT,
    "WordPress Metform plugin through 2.1.3 is susceptible to information disclosure due to improper access control in the ~/core/forms/action.php file. An attacker can view all API keys and secrets of integrated third-party APIs such as that of PayPal, Stripe, Mailchimp, Hubspot, HelpScout, reCAPTCHA and many more.": "Wtyczka WordPress o nazwie Metform w wersjach do 2.1.3 umożliwia atakującemu pobranie kluczy API usług takich jak PayPal, Stripe, Mailchimp, Hubspot, HelpScout czy reCAPTCHA."
    + WORDPRESS_UPDATE_HINT,
    "[no description] vulnerabilities/generic/cache-poisoning-xss.yaml": "Wykryto podatność Cache Poisoning, umożliwiającą atakującemu zmianę treści prezentowanych innym użytkownikom serwisu, w tym umieszczenie tam szkodliwego oprogramowania."
    + BUG_FIX_HINT,
    "Cache Poisoning leads to Stored XSS.": "Wykryto podatność Cache Poisoning, umożliwiającą atakującemu zmianę treści prezentowanych innym użytkownikom serwisu, w tym umieszczenie tam szkodliwego oprogramowania."
    + BUG_FIX_HINT,
    "Apache Tomcat Manager default login credentials were discovered. This template checks for multiple variations.": "Wykryto, że domyślne dane logowania do narzędzia Apache Tomcat Manager umożliwiają logowanie."
    + DEFAULT_CREDENTIALS_HINT,
    "Joomla! Component GMapFP 3.5 is vulnerable to arbitrary file upload vulnerabilities. An attacker can access the upload function of the application\nwithout authentication and can upload files because of unrestricted file upload which can be bypassed by changing Content-Type & name file too double ext.": "Komponent Joomla! o nazwie GMapFP w wersji 3.5 umożliwia atakującemu umieszczanie w systemie plików dowolnego typu, a w konsekwencji wykonanie dowolnego kodu."
    + RCE_EFFECT_DESCRIPTION
    + UPDATE_HINT,
    "WordPresss acf-to-rest-ap through 3.1.0 allows an insecure direct object reference via permalinks manipulation, as demonstrated by a wp-json/acf/v3/options/ request that can read sensitive information in the wp_options table such as the login and pass values.": "Wtyczka WordPress o nazwie acf-to-rest-ap w wersji do 3.1.0 zawiera podatność Insecure Direct Object Reference, która umożliwia odczyt wrażliwych informacji konfiguracyjnych z serwisu."
    + WORDPRESS_UPDATE_HINT,
    "Jolokia agent is vulnerable to a JNDI injection vulnerability that allows a remote attacker to run arbitrary Java code on the server when the agent is in proxy mode.": "Wykryto konfigurację narzędzia Jolokia która umożliwia atakującemu wykonanie dowolnego kodu."
    + RCE_EFFECT_DESCRIPTION,
    "WEMS Enterprise Manager contains a cross-site scripting vulnerability via the /guest/users/forgotten endpoint and the email parameter, which allows a remote attacker to inject arbitrary JavaScript into the response return by the server.": "Narzędzie WEMS Enterprise Manager zawiera podatność typu Cross-Site Scripting, umożliwiającą atakującemu wstrzykiwanie dowolnych skryptów do odpowiedzi serwera."
    + UPDATE_HINT,
    "Blackboard contains a cross-site scripting vulnerability. An attacker can execute arbitrary script in the browser of an unsuspecting user in the context of the affected site. This can allow the attacker to steal cookie-based authentication credentials and launch other attacks.": "Narzędzie Blackboard zawiera podatność typu Cross-Site Scripting, umożliwiającą atakującemu spreparowanie linku, który - kliknięty przez użytkownika - wykona dowolną akcję z jego uprawnieniami."
    + UPDATE_HINT,
    "Sickbeard contains a cross-site scripting vulnerability. An attacker can execute arbitrary script in the browser of an unsuspecting user in the context of the affected site. This can allow the attacker to steal cookie-based authentication credentials and launch other attacks.": "Narzędzie Sickbeard zawiera podatność typu Cross-Site Scripting, umożliwiającą atakującemu spreparowanie linku, który - kliknięty przez użytkownika - wykona dowolną akcję z jego uprawnieniami."
    + UPDATE_HINT,
    "JavaMelody contains a cross-site scripting vulnerability via the monitoring parameter. An attacker can execute arbitrary script in the context of the affected site. This can allow the attacker to steal cookie-based authentication credentials and launch other attacks.": "Narzędzie JavaMelody zawiera podatność typu Cross-Site Scripting, umożliwiającą atakującemu spreparowanie linku, który - kliknięty przez użytkownika - wykona dowolną akcję z jego uprawnieniami."
    + UPDATE_HINT,
    "Discourse contains a cross-site scripting vulnerability. An attacker can execute arbitrary script and thus steal cookie-based authentication credentials and launch other attacks.": "Narzędzie Discourse zawiera podatność typu Cross-Site Scripting, umożliwiającą atakującemu spreparowanie linku, który - kliknięty przez użytkownika - wykona dowolną akcję z jego uprawnieniami."
    + UPDATE_HINT,
    "Drone configuration was discovered.": "Wykryto konfigurację narzędzia Drone." + DATA_HIDE_HINT,
    "Seagate NAS OS version 4.3.15.1 has insufficient access control which allows attackers to obtain information about the NAS without authentication via empty POST requests in /api/external/7.0/system.System.get_infos.": "Seagate NAS OS w wersji 4.3.15.1 zawiera niewystarczające mechanizmy kontroli dostępu, co umożliwia atakującemu nieuprawnione uzyskanie informacji o systemie."
    + UPDATE_HINT,
    "Geoserver default admin credentials were discovered.": "Wykryto, że domyślne dane do logowania do narzędzia Geoserver umożliwiają logowanie."
    + DEFAULT_CREDENTIALS_HINT,
    "[no description] http/vulnerabilities/wordpress/wp-config-setup.yaml": "Wykryto plik instalacyjny /wp-admin/setup-config.php, umożliwiający instalację systemu WordPress. Udostępnienie takiego panelu umożliwi atakującemu wykonanie dowolnego kodu na serwerze. Rekomendujemy, aby takie zasoby nie były dostępne publicznie.",
    "Some Dahua products contain an authentication bypass during the login process. Attackers can bypass device identity authentication by constructing malicious data packets.": "Wykryto produkt Dahua zawierający możiwość ominięcia uwierzytelniania.",
    "SAP xMII 15.0 for SAP NetWeaver 7.4 is susceptible to a local file inclusion vulnerability in the GetFileList function. This can allow remote attackers to read arbitrary files via a .. dot dot) in the path parameter to /Catalog, aka SAP Security Note 2230978.": "Narzędzie SAP xMII 15.0 dla SAP NetWeaver 7.4 zawiera podatność Local File Inclusion, umożliwiającą atakującym pobranie dowolnego pliku z serwera."
    + UPDATE_HINT,
    'Revive Adserver 4.2 is susceptible to remote code execution. An attacker can send a crafted payload to the XML-RPC invocation script and trigger the unserialize) call on the "what" parameter in the "openads.spc" RPC method. This can be exploited to perform various types of attacks, e.g. serialize-related PHP vulnerabilities or PHP object injection. It is possible, although unconfirmed, that the vulnerability has been used by some attackers in order to gain access to some Revive Adserver instances and deliver malware through them to third-party websites.': "Narzędzie Revive Adserver w wersji 4.2 zawiera podatność typu Remote Code Execution."
    + RCE_EFFECT_DESCRIPTION
    + UPDATE_HINT,
    "[no description] http/takeovers/tilda-takeover.yaml": "Wykryto domenę kierującą do narzędzia Tilda, ale domena docelowa jest wolna. Atakujący może zarejestrować domenę w narzędziu Tilda, aby serwować tam swoje treści. Jeśli domena nie jest używana, rekomendujemy jej usunięcie.",
    "[no description] http/misconfiguration/clockwork-dashboard-exposure.yaml": "Wykryto publicznie dostępny panel narzędzia Clockwork. Rekomendujemy, aby takie zasoby nie były dostępne publicznie.",
    "[no description] http/vulnerabilities/generic/cache-poisoning-xss.yaml": "Wykryto podatność Cache Poisoning, umożliwiającą atakującemu zmianę treści prezentowanych innym użytkownikom serwisu, w tym umieszczenie tam szkodliwego oprogramowania."
    + BUG_FIX_HINT,
    "The Oracle WebLogic Server component of Oracle Fusion Middleware (subcomponent: Web Services) versions 0.3.6.0.0, 12.1.3.0.0 and 12.2.1.3.0 contain an easily exploitable vulnerability that allows unauthenticated attackers with network access via HTTP to compromise Oracle WebLogic Server.": "Komponent Oracle WebLogic Server narzędzia Oracle Fusion Middleware w wersji m.in. 0.3.6.0.0, 12.1.3.0.0 i 12.2.1.3.0 (ale też pojedynczych innych wersjach) zawiera podatność umożliwiającą zdalne wykonanie kodu."
    + RCE_EFFECT_DESCRIPTION
    + UPDATE_HINT,
    "GLPI through 10.0.2 is susceptible to remote command execution injection in /vendor/htmlawed/htmlawed/htmLawedTest.php in the htmlawed module.": "Narzędzie GLPI w wersji do 10.0.2 włącznie umożliwia zdalne wykonanie kodu."
    + RCE_EFFECT_DESCRIPTION
    + UPDATE_HINT,
    "Anonymous user access allows to understand the host internals": "Wykryto, że anonimowy użytkownik może uzyskać dostęp do narzędzia Glowroot. Rekomendujemy zmianę tej konfiguracji.",
    "WordPress Advanced Access Manager versions before 5.9.9 are vulnerable to local file inclusion and allows attackers to download the wp-config.php file and get access to the database, which is publicly reachable on many servers.": "Wtyczka WordPress o nazwie Advanced Access Manager w wersji poniżej 5.9.9 zawiera podatność Local File Inclusion, umożliwiającą odczyt dowolnych plików z serwera."
    + WORDPRESS_UPDATE_HINT,
    "CRLF sequences were not properly sanitized.": "Wykryto podatność CRLF Injection. Za jej pomocą atakujący może m.in. spreparować link, który - gdy kliknięty przez administratora - wykona dowolną operację na stronie którą może wykonać administrator (taką jak np. modyfikację treści)."
    + BUG_FIX_HINT,
    "JexBoss is susceptible to remote code execution via the webshell. An attacker can execute malware, obtain sensitive information, modify data, and/or gain full control over a compromised system without entering necessary credentials.": "Wykryto, że narzędzie JexBoss zawiera podatność umożliwiającą zdalne wykonanie kodu."
    + RCE_EFFECT_DESCRIPTION,
    "OpenAM contains an LDAP injection vulnerability. When a user tries to reset his password, they are asked to enter username, and then the backend validates whether the user exists or not through an LDAP query. If the user exists, the password reset token is sent to the user's email. Enumeration can allow for full password retrieval.": "Narzędzie OpenAM zawiera podatność LDAP Injection, umożliwiającą poznanie pełnego hasła użytkownika."
    + UPDATE_HINT,
    "ForgeRock AM server before 7.0 has a Java deserialization vulnerability in the jato.pageSession parameter on multiple pages.\nThe exploitation does not require authentication, and remote code execution can be triggered by sending a single crafted\n/ccversion/* request to the server. The vulnerability exists due to the usage of Sun ONE Application Framework (JATO)\nfound in versions of Java 8 or earlier.": "Serwer ForgeRock AM w wersji poniżej 7.0 zawiera podatnosć umożliwiającą zdalne wykonanie kodu."
    + RCE_EFFECT_DESCRIPTION
    + UPDATE_HINT,
    "Joomla! CMS 3.0.0 through the 3.4.6 release contains an unauthenticated PHP object injection that leads to remote code execution.": "System Joomla w wersji od 3.0.0 do 3.4.6 zawiera podatność PHP Object Injection, która może doprowadzić do zdalnego wykonania kodu."
    + RCE_EFFECT_DESCRIPTION
    + UPDATE_HINT,
    "Openfire is an XMPP server licensed under the Open Source Apache License. Openfire's administrative console, a web-based application, was found to be vulnerable to a path traversal attack via the setup environment. This permitted an unauthenticated user to use the unauthenticated Openfire Setup Environment in an already configured Openfire environment to access restricted pages in the Openfire Admin Console reserved for administrative users. This vulnerability affects all versions of Openfire that have been released since April 2015, starting with version 3.10.0.": "Wykryto, że narzędzie Openfire zawiera podatność Path Traversal, umożliwiającą nieuprawniony dostęp do podstron zarezerwowanych dla administratorów."
    + UPDATE_HINT,
    "[no description] http/misconfiguration/installer/owncloud-installer-exposure.yaml": "Wykryto, że instalator narzędzia ownCloud jest publicznie dostępny, co umożliwia atakującemu rejestrację jako administrator. Rekomendujemy, aby takie zasoby nie były publicznie dostępne.",
    "Fortinet FortiOS 6.0.0 to 6.0.4, 5.6.3 to 5.6.7 and 5.4.6 to 5.4.12 and FortiProxy 2.0.0, 1.2.0 to 1.2.8, 1.1.0 to 1.1.6, 1.0.0 to 1.0.7 under SSL VPN web portal allows an unauthenticated attacker to download system files via special crafted HTTP resource requests due to improper limitation of a pathname to a restricted directory (path traversal).": "System Fortinet FortiOS w wersji od 6.0.0 do 6.0.4, od 5.6.3 do 5.6.7 oraz od 5.4.6 do 5.4.12 a także narzędzie FortiProxy 2.0.0, od 1.2.0 do 1.2.8, od 1.1.0 do 1.1.6 oraz od 1.0.0 do 1.0.7 umożliwia atakującemu pobieranie dowolnych plików systemowych."
    + UPDATE_HINT,
    'Revive Adserver 4.2 is susceptible to remote code execution. An attacker can send a crafted payload to the XML-RPC invocation script and trigger the unserialize() call on the "what" parameter in the "openads.spc" RPC method. This can be exploited to perform various types of attacks, e.g. serialize-related PHP vulnerabilities or PHP object injection. It is possible, although unconfirmed, that the vulnerability has been used by some attackers in order to gain access to some Revive Adserver instances and deliver malware through them to third-party websites.': "Narzędzie Revive Adserver w wersji 4.2 umożliwia zdalne wykonanie kodu."
    + RCE_EFFECT_DESCRIPTION
    + UPDATE_HINT,
    "Check for remote code execution via OpenCPU was conducted.": "Wykryto, że narzędzie OpenCPU umożliwia zdalne wykonanie kodu."
    + RCE_EFFECT_DESCRIPTION,
    "WordPress Simple Link Directory plugin before 7.7.2 contains a SQL injection vulnerability. The plugin does not validate and escape the post_id parameter before using it in a SQL statement via the qcopd_upvote_action AJAX action, available to unauthenticated and authenticated users. An attacker can possibly obtain sensitive information, modify data, and/or execute unauthorized administrative operations in the context of the affected site.": "Wtyczka WordPress o nazwie Simple Link Directory w wersji poniżej 7.7.2 zawiera podatność SQL Injection, umożliwiającą atakującemu pobranie całej zawartości bazy danych."
    + UPDATE_HINT,
    "WordPress Woody Ad Snippets prior to 2.2.5 is susceptible to cross-site scripting and remote code execution via admin/includes/class.import.snippet.php, which allows unauthenticated options import as demonstrated by storing a cross-site scripting payload for remote code execution.": "Wtyczka WordPress o nazwie Woody Ad Snippets w wersji poniżej 2.2.5 zawiera podatność Cross-Site Scripting a także umożliwia zdalne wykonanie kodu."
    + RCE_EFFECT_DESCRIPTION
    + UPDATE_HINT,
    "SSHv1 is deprecated and has known cryptographic issues.": "Wykryto protokół SSHv1, który jest przestarzały i podatny na znane ataki."
    + UPDATE_HINT,
    "Roundcube Log file was disclosed.": "Wykryto dziennik zdarzeń systemu Roundcube. Może on zawierać takie dane jak np. informacje o nadawcach i odbiorcach e-maili czy informacje o konfiguracji systemu."
    + DATA_HIDE_HINT,
    "[no description] http/exposures/logs/roundcube-log-disclosure.yaml": "Wykryto dziennik zdarzeń systemu Roundcube. Może on zawierać takie dane jak np. informacje o nadawcach i odbiorcach e-maili czy informacje o konfiguracji systemu."
    + DATA_HIDE_HINT,
    "[no description] http/takeovers/netlify-takeover.yaml": "Domena jest skonfigurowana, aby serwować treści z narzędzia Netlify, ale domena docelowa jest wolna. Atakujący może potencjalnie zarejestrować taką domenę w serwisie Netlify aby umieścić tam swoje treści. Jeśli domena jest nieużywana, rekomendujemy jej usunięcie.",
    "WordPress Zoomsounds plugin 6.45 and earlier allows arbitrary files, including sensitive configuration files such as wp-config.php, to be downloaded via the `dzsap_download` action using directory traversal in the `link` parameter.": "Wtyczka WordPress o nazwie Zoomsounds w wersji 6.45 i wcześniejszych umożliwia atakującemu pobieranie dowolnych plików z serwera, w tym plików konfiguracyjnych."
    + UPDATE_HINT,
    "TurboCRM contains a cross-site scripting vulnerability which allows a remote attacker to inject arbitrary JavaScript into the response returned by the application.": "Narzędzie TurboCRM zawiera podatność Cross-Site Scripting, umożliwiającą wstrzykiwanie dowolnego kodu JavaScript do odpowiedzi aplikacji."
    + UPDATE_HINT,
    "[no description] http/misconfiguration/elasticsearch.yaml": "Wykryto, że dane w systemie Elasticsearch są publicznie dostępne. Rekomendujemy zmianę tej konfiguracji.",
    "The HTTP PUT method is normally used to upload data that is saved on the server at a user-supplied URL. If enabled, an attacker may be able to place arbitrary, and potentially malicious, content into the application. Depending on the server's configuration, this may lead to compromise of other users (by uploading client-executable scripts), compromise of the server (by uploading server-executable code), or other attacks.": "Wykryto, że metoda HTTP PUT jest włączona, co umożliwia atakującemu umieszczanie dowolnych plików na serwerze, co może doprowadzić m.in. do zdalnego wykonania kodu."
    + RCE_EFFECT_DESCRIPTION,
    "Microsoft Exchange Server is vulnerable to a remote code execution vulnerability. This CVE ID is unique from CVE-2021-31196, CVE-2021-31206.": "Wykryto, że obecnie używana wersja Microsoft Exchange Server zawiera podatność CVE-2021-34473 umożliwiającą zdalne wykonanie kodu."
    + RCE_EFFECT_DESCRIPTION
    + UPDATE_HINT,
    "GitLab CE/EE 14.0 prior to 14.10.5, 15.0 prior to 15.0.4, and 15.1 prior to 15.1.1 is susceptible to remote code execution. An authenticated user authorized to import projects can import a maliciously crafted project, thus possibly being able to execute malware, obtain sensitive information, modify data, and/or gain full control over a compromised system without entering necessary credentials.": "GitLab CE/EE 14.0 w wersji poniżej 14.10.5, 15.0 w wersji poniżej 15.0.4 i 15.1 w wersji poniżej 15.1.1 umożliwia zdalne wykonanie kodu."
    + RCE_EFFECT_DESCRIPTION
    + UPDATE_HINT,
    "GitLab CE/EE contains a hard-coded credentials vulnerability. A hardcoded password was set for accounts registered using an OmniAuth provider (e.g. OAuth, LDAP, SAML), allowing attackers to potentially take over accounts. This template attempts to passively identify vulnerable versions of GitLab without the need for an exploit by matching unique hashes for the application-<hash>.css file in the header for unauthenticated requests. Positive matches do not guarantee exploitability. Affected versions are 14.7 prior to 14.7.7, 14.8 prior to 14.8.5, and 14.9 prior to 14.9.2.": "GitLab CE/EE w wersji 14.7 poniżej 14.7.7, 14.8 poniżej 14.8.5 i 14.9 poniżej 14.9.2 umożliwia atakującym przejęcie niektórych rodzajów kont."
    + UPDATE_HINT,
    "YesWiki before 2022-07-07 contains a SQL injection vulnerability via the id parameter in the AccueiL URL. An attacker can possibly obtain sensitive information from a database, modify data, and execute unauthorized administrative operations in the context of the affected site.": "Narzędzie YesWiki w wersji poniżej 2022-07-07 zawiera podatność SQL Injection umożliwiającą pobranie całej zawartości bazy danych."
    + UPDATE_HINT,
    "Discover history for bash, ksh, sh, and zsh": "Wykryto historię poleceń powłoki bash, ksh, sh lub zsh."
    + DATA_HIDE_HINT,
    "The host is configured as a proxy which allows access to other hosts on the internal network.": "Wykryto, że serwer jest skonfigurowany jako serwer proxy umożliwiający dostęp do hostów w sieci wewnętrznej.",
    "The Openstack host is configured as a proxy which allows access to the instance metadata service. This could allow significant access to the host/infrastructure.": "Wykryto, że serwer HTTP jest skonfigurowany jako serwer proxy umożliwiający dostęp do wewnętrznych metadanych OpenStack, w tym potencjalnie do haseł dostępowych. Rekomendujemy, aby serwer proxy nie miał dostępu do takich zasobów.",
    "The AWS host is configured as a proxy which allows access to the metadata service. This could allow significant access to the host/infrastructure.": "Wykryto, że serwer HTTP jest skonfigurowany jako serwer proxy umożliwiający dostęp do wewnętrznych metadanych AWS, w tym potencjalnie do haseł dostępowych. Rekomendujemy, aby serwer proxy nie miał dostępu do takich zasobów.",
    "The host is configured as a proxy which allows access to the metadata provided by a cloud provider such as AWS or OVH. This could allow significant access to the host/infrastructure.": "Wykryto, że serwer HTTP jest skonfigurowany jako serwer proxy umożliwiający dostęp do wewnętrznych metadanych dostawcy takiego AWS czy OVH, w tym potencjalnie do haseł dostępowych. Rekomendujemy, aby serwer proxy nie miał dostępu do takich zasobów.",
    "[no description] http/exposures/files/ds-store-file.yaml": "Wykryto plik .DS_Store, zawierający informację o nazwach plików w katalogu, w tym potencjalnie np. kopii zapasowych lub innych plików, które nie powinny być publicznie dostępne. Rekomendujemy, aby takie dane nie były dostępne publicznie.",
    "A .DS_Store file was found. This file may contain names of files that exist on the server, including backups or other files that aren't meant to be publicly available.": "Wykryto plik .DS_Store, zawierający informację o nazwach plików w katalogu, w tym potencjalnie np. kopii zapasowych lub innych plików, które nie powinny być publicznie dostępne. Rekomendujemy, aby takie pliki nie były dostępne publicznie.",
    "[no description] http/misconfiguration/server-status-localhost.yaml": "Wykryto, że końcówka /server-status serwera Apache jest publicznie dostępna, udostępniając takie informacje jak np. konfigurację serwera, adresy IP użytkowników czy odwiedzane przez nich strony. Rekomendujemy, aby takie zasoby nie były dostępne publicznie.",
    "Apache Server Status page is exposed, which may contain information about pages visited by the users, their IPs or sensitive information such as session tokens.": "Wykryto, że końcówka /server-status serwera Apache jest publicznie dostępna, udostępniając takie informacje jak np. konfigurację serwera, adresy IP użytkowników czy odwiedzane przez nich strony. Rekomendujemy, aby takie zasoby nie były dostępne publicznie.",
    "Server Status is exposed.": "Wykryto, że końcówka /server-status serwera Apache jest publicznie dostępna, udostępniając takie informacje jak np. konfigurację serwera, adresy IP użytkowników czy odwiedzane przez nich strony. Rekomendujemy, aby takie zasoby nie były dostępne publicznie.",
    "Symfony database configuration file was detected and may contain database credentials.": "wykryto plik konfiguracyjny bazy danych dla frameworku Symfony - taki plik może zawierać np. hasła dostępowe."
    + DATA_HIDE_HINT,
    "Apache Tomcat JK (mod_jk) Connector 1.2.0 to 1.2.44 allows specially constructed requests to expose application functionality through the reverse proxy. It is also possible in some configurations for a specially constructed request to bypass the access controls configured in httpd. While there is some overlap between this issue and CVE-2018-1323, they are not identical.": "Narzędzie Apache Tomcat JK (mod_jk) Connector w wersjach od 1.2.0 do 1.2.44 umożliwia atakującemu nieuprawniony dostęp do części funkcjonalności aplikacji."
    + UPDATE_HINT,
    "GeoServer through 2.18.5 and 2.19.x through 2.19.2 allows server-side request forgery via the option for setting a proxy host.": "Narzędzie GeoServer w wersji do 2.18.5 i w wersjach 2.19.x do 2.19.2 zawiera podatność typu Server-Side Request Forgery umożliwiającą atakującemu komunikację z systemami w sieci lokalnej."
    + UPDATE_HINT,
    "The WordPress Social Login and Register (Discord, Google, Twitter, LinkedIn) plugin for WordPress is vulnerable to authentication bypass in versions up to, and including, 7.6.4. This is due to insufficient encryption on the user being supplied during a login validated through the plugin. This makes it possible for unauthenticated attackers to log in as any existing user on the site, such as an administrator, if they know the email address associated with that user. This was partially patched in version 7.6.4 and fully patched in version 7.6.5.": "Wtyczka WordPress o nazwie Social Login and Register w wersji do 7.6.5 włącznie umożliwia atakującemu ominięcie uwierzytelnienia i nieuprawniony dostęp administracyjny do systemu."
    + WORDPRESS_UPDATE_HINT,
    "ProcessMaker 3.5.4 and prior is vulnerable to local file inclusion.": "Narzędzie ProcessMaker w wersji 3.5.4 i wcześniejszych umożliwia atakującemu odczyt dowolnych plików z serwera."
    + UPDATE_HINT,
    "The CMNC-200 IP Camera has a built-in web server that is vulnerable to directory transversal attacks, allowing access to any file on the camera file system.": "Wykryto, że kamera CMNC-200 zawiera podatność Directory Traversal umożliwiającą odczyt dowolnych plików z dysku."
    + UPDATE_HINT,
    "FTP credentials were detected.": "Wykryto plik ftpsync.settings zawierający dane logowania serwera FTP. Rekomendujemy, aby takie pliki nie były dostępne publicznie.",
    "Genie Access WIP3BVAF WISH IP 3MP IR Auto Focus Bullet Camera devices through 3.X are vulnerable to local file inclusion via the web interface, as demonstrated by reading /etc/shadow.": "Wykryto, że urządzenie Genie Access WIP3BVAF WISH IP 3MP IR Auto Focus Bullet Camera zawiera podatność Directory Traversal umożliwiającą odczyt dowolnych plików z dysku.",
    "Apache Rocketmq Unauthenticated Access were detected.": "Wykryto, że dostęp do narzędzia Apache Rocketmq nie wymaga logowania. Rekomendujemy włączenie uwierzytelniania.",
    "Tensorflow Tensorboard was able to be accessed with no authentication requirements in place.": "Wykryto, że dostęp do narzędzia Tensorflow Tensorboard nie wymaga logowania. Rekomendujemy włączenie uwierzytelniania.",
    "Nginx server is vulnerable to local file inclusion.": "Wykryto, że serwer NGINX jest niepoprawnie skonfigurowany, co umożliwia odczyt dowolnych plików z serwera. Rekomendujemy zmianę tej konfiguracji.",
    "Bullwark Momentum Series JAWS 1.0 is vulnerable to local file inclusion.": "Wykryto, że Bullwark Momentum Series JAWS 1.0 zawiera podatność Directory Traversal umożliwiającą odczyt dowolnych plików z dysku."
    + UPDATE_HINT,
    "IBM InfoPrint 4247-Z03 Impact Matrix Printer is subject to local file inclusion.": "Wykryto, że drukarka IBM InfoPrint 4247-Z03 Impact Matrix Printer zawiera podatność Directory Traversal umożliwiającą odczyt dowolnych plików z dysku."
    + UPDATE_HINT,
    "Generic Linux is subject to local file Inclusion on searches for /etc/passwd on passed URLs.": "Wykryto serwer HTTP systemu Linux skonfigurowany w sposób umożliwiający atakującemu odczyt dowolnych plików z dysku."
    + UPDATE_HINT,
    'Zyxel VMG1312-B10D 5.13AAXA.8 is susceptible to local file inclusion. A remote unauthenticated attacker can send a specially crafted URL request containing "dot dot" sequences (/../), conduct directory traversal attacks, and view arbitrary files.': "Wykryto urządzenie Zyxel VMG1312-B10D 5.13AAXA.8 zawierające podatność Directory Traversal umożliwiającą odczyt dowolnych plików z dysku."
    + UPDATE_HINT,
    "Hanming Video Conferencing is vulnerable to local file inclusion.": "Wykryto, że narzędzie Hanming Video Conferencing zawiera podatność Local File Inclusion.",
    "Barcode is a GLPI plugin for printing barcodes and QR codes. GLPI instances version 2.x prior to version 2.6.1 with the barcode plugin installed are vulnerable to a path traversal vulnerability.": "Wykryto, że wtyczka GLPI w wersji 2.x poniżej 2.6.1 o nazwie Barcode umożliwia atakującemu odczyt dowolnych plików z serwera."
    + UPDATE_HINT,
    "GoCD contains a critical information disclosure vulnerability whose exploitation allows unauthenticated attackers to leak configuration information including build secrets and encryption keys.": "Narzędzie GoCD zawiera podatność umożliwiającą atakującemu pobranie danych takich jak np. klucze szyfrujące.",
    'WordPress Church Admin 0.33.2.1 is vulnerable to local file inclusion via the "key" parameter of plugins/church-admin/display/download.php.': "Wtyczka WordPress o nazwie Church Admin w wersji 0.33.2.1 umożliwia atakującemu odczyt dowolnych plików z serwera."
    + WORDPRESS_UPDATE_HINT,
    "WordPress Localize My Post 1.0 is susceptible to local file inclusion via the ajax/include.php file parameter.": "Wtyczka WordPress o nazwie Localize My Post w wersji 1.0 umożliwia atakującemu odczyt dowolnych plików z serwera i potencjalnie zdalne wykonanie kodu."
    + RCE_EFFECT_DESCRIPTION
    + WORDPRESS_UPDATE_HINT,
    "NCBI ToolBox 2.0.7 through 2.2.26 legacy versions contain a path traversal vulnerability via viewcgi.cgi which may result in reading of arbitrary files (i.e., significant information disclosure) or file deletion via the nph-viewgif.cgi query string.": "Narzędzie NCBI ToolBox w wersji od 2.0.7 do 2.2.26 zawiera podatność, która umożliwia atakującemu odczyt lub usunięcie dowolnych plików z serwera."
    + UPDATE_HINT,
    "SysAid Help Desk before 15.2 contains multiple local file inclusion vulnerabilities which can allow remote attackers to read arbitrary files via .. (dot dot) in the fileName parameter of getGfiUpgradeFile or cause a denial of service (CPU and memory consumption) via .. (dot dot) in the fileName parameter of calculateRdsFileChecksum.": "Narzędzie SysAid Help Desk w wersji poniżej 15.2 zawiera podatność, która umożliwia atakującemu odczyt dowolnych plików z serwera lub atak typu DoS."
    + UPDATE_HINT,
    "A local file inclusion vulnerability exists in version BIQS IT Biqs-drive v1.83 and below when sending a specific payload as the file parameter to download/index.php. This allows the attacker to read arbitrary files from the server with the permissions of the configured web-user.": "Narzędzie BIQS IT Biqs-drive w wersji v1.83 i niższych zawiera podatność, która umożliwia atakującemu odczyt dowolnych plików z serwera."
    + UPDATE_HINT,
    "WordPress Candidate Application Form <= 1.3 is susceptible to arbitrary file downloads because the code in downloadpdffile.php does not do any sanity checks.": "Wtyczka WordPress o nazwie Candidate Application Form w wersji 1.3 i niższych zawiera podatność, która umożliwia atakującemu odczyt dowolnych plików z serwera."
    + WORDPRESS_UPDATE_HINT,
    "Loytec LGATE-902 versions prior to 6.4.2 suffers from a local file inclusion vulnerability.": "Wykryto, że Loytec LGATE-902 w wersjach poniżej 6.4.2 zawiera podatność, która umożliwia atakującemu odczyt dowolnych plików z serwera."
    + UPDATE_HINT,
    "LOYTEC LGATE-902 6.3.2 is susceptible to local file inclusion which could allow an attacker to manipulate path references and access files and directories (including critical system files) that are stored outside the root folder of the web application running on the device. This can be used to read and configuration files containing, e.g., usernames and passwords.": "Wykryto, że Loytec LGATE-902 w wersji 6.3.2 zawiera podatność, która umożliwia atakującemu odczyt dowolnych plików z serwera."
    + UPDATE_HINT,
    "Piano LED Visualizer 1.3 and prior are vulnerable to local file inclusion.": "Piano LED Visualizer w wersji 1.3 i wcześniejszych zawiera podatność, która umożliwia atakującemu odczyt dowolnych plików z serwera."
    + UPDATE_HINT,
    "In avatar_uploader v7.x-1.0-beta8 the view.php program doesn't restrict file paths, allowing unauthenticated users to retrieve arbitrary files.": "Narzędzie avatar_uploader w wersji v7.x-1.0-beta8 zawiera podatność, która umożliwia atakującemu odczyt dowolnych plików z serwera."
    + UPDATE_HINT,
    "cGit < 1.2.1 via cgit_clone_objects has a directory traversal vulnerability when `enable-http-clone=1` is not turned off, as demonstrated by a cgit/cgit.cgi/git/objects/?path=../ request.": "narzędzie cGit w wersji poniżej 1.2.1 zawiera podatność, która umożliwia atakującemu odczyt dowolnych plików z serwera."
    + UPDATE_HINT,
    "Patreon WordPress before version 1.7.0 is vulnerable to unauthenticated local file inclusion that could be abused by anyone visiting the site. Exploitation by an attacker could leak important internal files like wp-config.php, which contains database credentials and cryptographic keys used in the generation of nonces and cookies.": "Wtyczka WordPress o nazwie Patreon w wersji poniżej 1.7.0 zawiera podatność, która umożliwia atakującemu odczyt dowolnych plików z serwera."
    + WORDPRESS_UPDATE_HINT,
    "SAP xMII 15.0 for SAP NetWeaver 7.4 is susceptible to a local file inclusion vulnerability in the GetFileList function. This can allow remote attackers to read arbitrary files via a .. (dot dot) in the path parameter to /Catalog, aka SAP Security Note 2230978.": "SAP xMII 15.0 dla SAP NetWeaver zawiera podatność, która umożliwia atakującemu odczyt dowolnych plików z serwera."
    + UPDATE_HINT,
    "A Local File inclusion vulnerability in test.php in spreadsheet-reader 0.5.11 allows remote attackers to include arbitrary files via the File parameter.": "Narzędzie spreadsheet-reader w wersji 0.5.11 zawiera podatność, która umożliwia atakującemu odczyt dowolnych plików z serwera."
    + UPDATE_HINT,
    "WordPress Wordfence 7.4.5 is vulnerable to local file inclusion.": "Wtyczka WordPress o nazwie Wordfence w wersji 7.4.5 zawiera podatność, która umożliwia atakującemu odczyt dowolnych plików z serwera."
    + WORDPRESS_UPDATE_HINT,
    "MagicFlow is susceptible to local file inclusion vulnerabilities because it allows remote unauthenticated users to access locally stored files on the server and return their content via the '/msa/main.xp' endpoint and the 'Fun' parameter.": "Narzędzie MagicFlow zawiera podatność, która umożliwia atakującemu odczyt dowolnych plików z serwera.",
    "Longjing Technology BEMS API 1.21 is vulnerable to local file inclusion. Input passed through the fileName parameter through the downloads API endpoint is not properly verified before being used to download files. This can be exploited to disclose the contents of arbitrary and sensitive files through directory traversal attacks.": "Narzędzie Longjing Technology BEMS API 1.21 zawiera podatność, która umożliwia atakującemu odczyt dowolnych plików z serwera."
    + UPDATE_HINT,
    "Surreal ToDo 0.6.1.2 is vulnerable to local file inclusion via index.php and the content parameter.": "Narzędzie Surreal ToDo w wersji 0.6.1.2 zawiera podatność, która umożliwia atakującemu odczyt dowolnych plików z serwera."
    + UPDATE_HINT,
    "Linear eMerge E3-Series devices are vulnerable to local file inclusion.": "Urządzenia Linear eMerge E3-Series zawierają podatność, która umożliwia atakującemu odczyt dowolnych plików z serwera."
    + UPDATE_HINT,
    "ZOHO WebNMS Framework before version 5.2 SP1 is vulnerable local file inclusion which allows an attacker to read arbitrary files via a .. (dot dot) in the fileName parameter to servlets/FetchFile.": "ZOHO WebNMS Framework w wersji poniżej 5.2 SP1 zawiera podatność, która umożliwia atakującemu odczyt dowolnych plików z serwera."
    + UPDATE_HINT,
    "WordPress GraceMedia Media Player plugin 1.0 is susceptible to local file inclusion via the cfg parameter.": "Wtyczka WordPress o nazwie GraceMedia Media Player w wersji 1.0 zawiera podatność, która umożliwia atakującemu odczyt dowolnych plików z serwera."
    + WORDPRESS_UPDATE_HINT,
    "WordPress Wechat Broadcast plugin 1.2.0 and earlier allows Directory Traversal via the Image.php url parameter.": "Wtyczka WordPress o nazwie Wechat Broadcast plugin w wersji 1.2.0 i wcześniejszych zawiera podatność, która umożliwia atakującemu odczyt dowolnych plików z serwera."
    + WORDPRESS_UPDATE_HINT,
    "Jeecg P3 Biz Chat 1.0.5 allows remote attackers to read arbitrary files through specific parameters.": "Jeecg P3 Biz Chat 1.0.5 zawiera podatność, która umożliwia atakującemu odczyt dowolnych plików z serwera."
    + UPDATE_HINT,
    "Webbdesign SL-Studio is vulnerable to local file inclusion.": "Webbdesign SL-Studio zawiera podatność, która umożliwia atakującemu odczyt dowolnych plików z serwera."
    + UPDATE_HINT,
    "Oracle Fatwire 6.3 suffers from a path traversal vulnerability in the getSurvey.jsp endpoint.": "Oracle Fatwire w wersji 6.3 zawiera podatność, która umożliwia atakującemu odczyt dowolnych plików z serwera."
    + UPDATE_HINT,
    "Groupoffice 3.4.21 is vulnerable to local file inclusion.": "Groupoffice 3.4.21 zawiera podatność, która umożliwia atakującemu odczyt dowolnych plików z serwera."
    + UPDATE_HINT,
    "OrbiTeam BSCW Server versions 5.0.x, 5.1.x, 5.2.4 and below, 7.3.x and below, and 7.4.3 and below are vulnerable to unauthenticated local file inclusion.": "OrbiTeam BSCW Server w wersji 5.0.x, 5.1.x, 5.2.4 i wcześniejszych, 7.3.x i wcześniejszych i 7.4.3 i wcześniejszych zawiera podatność, która umożliwia atakującemu odczyt dowolnych plików z serwera."
    + UPDATE_HINT,
    "Asanhamayesh CMS 3.4.6 is vulnerable to local file inclusion.": "Asanhamayesh CMS w wersji 3.4.6 zawiera podatność, która umożliwia atakującemu odczyt dowolnych plików z serwera."
    + UPDATE_HINT,
    "Portal do Software Publico Brasileiro i3geo 7.0.5 is vulnerable to local file inclusion in the component codemirror.php, which allows attackers to execute arbitrary PHP code via a crafted HTTP request.": "Portal do Software Publico Brasileiro i3geo 7.0.5 zawiera podatność umożliwiającą zdalne wykonanie kodu."
    + RCE_EFFECT_DESCRIPTION
    + UPDATE_HINT,
    "Karel IP Phone IP1211 Web Management Panel is vulnerable to local file inclusion and can allow remote attackers to access arbitrary files stored on the remote device via the 'cgiServer.exx' endpoint and the 'page' parameter.": "Karel IP Phone IP1211 Web Management Panel zawiera podatność, która umożliwia atakującemu odczyt dowolnych plików z serwera."
    + UPDATE_HINT,
    "Joomla! Roland Breedveld Album 1.14 (com_album) is susceptible to local file inclusion because it allows remote attackers to access arbitrary directories and have unspecified other impact via a .. (dot dot) in the target parameter to index.php.": "Wtyczka Joomla! o nazwie Roland Breedveld Album w wersji 1.14 zawiera podatność, która umożliwia atakującemu odczyt dowolnych plików z serwera."
    + UPDATE_HINT,
    "PilusCart versions 1.4.1 and prior suffer from a file disclosure vulnerability via local file inclusion.": "PilusCart w wersji 1.4.1 i wcześniejszych zawiera podatność, która umożliwia atakującemu odczyt dowolnych plików z serwera."
    + UPDATE_HINT,
    "A PHP remote file inclusion vulnerability in core/include/myMailer.class.php in the Visites (com_joomla-visites) component 1.1 RC2 for Joomla! allows remote attackers to execute arbitrary PHP code via a URL in the mosConfig_absolute_path parameter.": "Komponent Joomla! o nazwie Visites (com_joomla-visites) w wersji 1.1 RC2 zawiera podatność umożliwiającą zdalne wykonanie kodu."
    + RCE_EFFECT_DESCRIPTION
    + UPDATE_HINT,
    "The ECOA BAS controller suffers from a directory traversal content disclosure vulnerability. Using the GET parameter cpath in File Manager (fmangersub), attackers can disclose directory content on the affected device": "Kontroler ECOA BAS zawiera podatność, która umożliwia atakującemu odczyt dowolnych plików z serwera.",
    "PhpMyAdmin before version 4.8.2 is susceptible to local file inclusion that allows an attacker to include (view and potentially execute) files on the server. The vulnerability comes from a portion of code where pages are redirected and loaded within phpMyAdmin, and an improper test for whitelisted pages. An attacker must be authenticated, except in the \"$cfg['AllowArbitraryServer'] = true\" case (where an attacker can specify any host he/she is already in control of, and execute arbitrary code on phpMyAdmin) and the \"$cfg['ServerDefault'] = 0\" case (which bypasses the login requirement and runs the vulnerable code without any authentication).": "PhpMyAdmin w wersji poniżej 4.8.2 zawiera podatność umożliwiającą atakującemu odczyt dowolnych plików z serwera i potencjalnie zdalne wykonanie kodu."
    + RCE_EFFECT_DESCRIPTION
    + UPDATE_HINT,
    "Carel pCOWeb HVAC BACnet Gateway 2.1.0 is vulnerable to local file inclusion because of input passed through the 'file' GET parameter through the 'logdownload.cgi' Bash script is not properly verified before being used to download log files. This can be exploited to disclose the contents of arbitrary and sensitive files via directory traversal attacks.": "Carel pCOWeb HVAC BACnet Gateway 2.1.0 zawiera podatność, która umożliwia atakującemu odczyt dowolnych plików z serwera."
    + UPDATE_HINT,
    "EyeLock nano NXT suffers from a file retrieval vulnerability when input passed through the 'path' parameter to 'logdownload.php' script is not properly verified before being used to read files. This can be exploited to disclose contents of files from local resources.": "EyeLock nano NXT zawiera podatność, która umożliwia atakującemu odczyt dowolnych plików z serwera.",
    "Eaton Intelligent Power Manager v1.6 allows an attacker to include a file via directory traversal, which can lead to sensitive information disclosure, denial of service and code execution.": "Eaton Intelligent Power Manager w wersji 1.6 zawiera podatność, która umożliwia atakującemu odczyt dowolnych plików z serwera i potencjalnie zdalne wykonanie kodu."
    + RCE_EFFECT_DESCRIPTION
    + UPDATE_HINT,
    "Tarantella Enterprise versions prior to 3.11 are susceptible to local file inclusion.": "Tarantella Enterprise w wersjach ponizęj 3.11 zawiera podatność, która umożliwia atakującemu odczyt dowolnych plików z serwera."
    + UPDATE_HINT,
    "Multiple directory traversal vulnerabilities in Pandora FMS before 3.1.1 allow remote attackers to include and execute arbitrary local files via (1) the page parameter to ajax.php or (2) the id parameter to general/pandora_help.php, and allow remote attackers to include and execute, create, modify, or delete arbitrary local files via (3) the layout parameter to operation/agentes/networkmap.php.": "Pandora FMS w wersji poniżej 3.1.1 zawiera podatności, które umożliwiają atakującemu odczyt, edycję i usuwanie dowolnych plików z serwera i zdalne wykonanie kodu."
    + RCE_EFFECT_DESCRIPTION
    + UPDATE_HINT,
    "LimeSurvey before 4.1.12+200324 is vulnerable to local file inclusion because it contains a path traversal vulnerability in application/controllers/admin/LimeSurveyFileManager.php.": "LimeSurvey w wersji poniżej 4.1.12+200324 zawiera podatność, która umożliwia atakującemu odczyt dowolnych plików z serwera."
    + UPDATE_HINT,
    "The Ruoyi Management System contains a local file inclusion vulnerability that allows attackers to retrieve arbitrary files from the operating system.": "Ruoyi Management System zawiera podatność, która umożliwia atakującemu odczyt dowolnych plików z serwera.",
    "openSIS 5.1 is vulnerable to local file inclusion and allows attackers to obtain potentially sensitive information by executing arbitrary local scripts in the context of the web server process. This may allow the attacker to compromise the application and computer; other attacks are also possible.": "openSIS w wersji 5.1 zawiera podatność, która umożliwia atakującemu odczyt dowolnych plików z serwera i potencjalnie zdalne wykonanie kodu."
    + RCE_EFFECT_DESCRIPTION
    + UPDATE_HINT,
    "A directory traversal vulnerability in Cisco Unified Communications Manager (CUCM) 5.x and 6.x before 6.1(5)SU2, 7.x before 7.1(5b)SU2, and 8.x before 8.0(3), and Cisco Unified Contact Center Express (aka Unified CCX or UCCX) and Cisco Unified IP Interactive Voice Response (Unified IP-IVR) before 6.0(1)SR1ES8, 7.0(x) before 7.0(2)ES1, 8.0(x) through 8.0(2)SU3, and 8.5(x) before 8.5(1)SU2, allows remote attackers to read arbitrary files via a crafted URL, aka Bug IDs CSCth09343 and CSCts44049.": "Cisco Unified Communications Manager (CUCM) w wersji 5.x, 6.x poniżej 6.1(5)SU2, 7.x poniżej 7.1(5b)SU2 i 8.x poniżej 8.0(3), Cisco Unified Contact Center Express i Cisco Unified IP Interactive Voice Response (Unified IP-IVR) w wersji poniżej 6.0(1)SR1ES8, 7.0(x) poniżej 7.0(2)ES1, 8.0(x) do 8.0(2)SU3 włącznie i 8.5(x) poniżej 8.5(1)SU2 zawierają podatność, która umożliwia atakującemu odczyt dowolnych plików z serwera."
    + UPDATE_HINT,
    "Redmine configuration file was detected.": "Wykryto plik konfiguracyjny systemu Redmine." + DATA_HIDE_HINT,
    # There are multiple plugins with this message, therefore we match by template path
    "http/vulnerabilities/wordpress/contus-video-gallery-sqli.yaml": "Wykryto, że wtyczka WordPress o nazwie Contus Video Gallery zawiera podatność SQL Injection, umożliwiającą atakującemu pobranie całej zawartości bazy danych."
    + WORDPRESS_UPDATE_HINT,
    "Nginx Virtual Host Traffic Status Module contains a cross-site scripting vulnerability. An attacker can execute arbitrary script and thus steal cookie-based authentication credentials and launch other attacks.": "Moduł Nginx Virtual Host Traffic Status zawiera podatność Reflected Cross-Site Scripting. Atakujący może spreparować link, który - gdy kliknięty przez administratora - wykona dowolną operację na stronie którą może wykonać administrator.",
    "[no description] http/takeovers/shopify-takeover.yaml": "Wykryto, że domena odsyła do serwisu Shopify, ale domena docelowa jest wolna. Atakujący może zarejestrować taką domenę w serwisie Shopify, aby umieścić tam swoje treści. Jeśli domena nie jest używana, rekomendujemy jej usunięcie.",
    "WordPress BuddyPress before version 7.2.1 is susceptible to a privilege escalation vulnerability that can be leveraged to perform remote code execution.": "Wtyczka WordPress o nazwie BuddyPress w wersji poniżej 7.2.1 umożliwia atakującemu zwiększenie swoich uprawnień a w konsekwencji zdalne wykonanie kodu."
    + RCE_EFFECT_DESCRIPTION
    + WORDPRESS_UPDATE_HINT,
    "The Booked plugin for WordPress is vulnerable to authorization bypass due to missing capability checks on several functions hooked via AJAX actions in versions up to, and including, 2.2.5. This makes it possible for authenticated attackers with subscriber-level permissions and above to execute several unauthorized actions.": "Wtyczka WordPress o nazwie Booked w wersji do 2.2.5 umożliwia zalogowanemu atakującemu wykonywanie niektórych działań wymagających wyższych uprawnień."
    + WORDPRESS_UPDATE_HINT,
    "The threaddump endpoint provides a thread dump from the application's JVM.": "Wykryto zasób threaddump, umożliwiający pobranie informacji o wątkach aplikacji."
    + DATA_HIDE_HINT,
    "Sensitive environment variables may not be masked": "Możliwy jest odczyt konfiguracji środowiska, w której najprawdopodobniej znajdują się wrażliwe informacje dotyczące aplikacji."
    + DATA_HIDE_HINT,
    "WordPress Pricing Deals for WooCommerce plugin through 2.0.2.02 contains a SQL injection vulnerability. The plugin does not properly sanitise and escape a parameter before using it in a SQL statement via an AJAX action. An attacker can possibly obtain sensitive information, modify data, and/or execute unauthorized administrative operations in the context of the affected site.": "Wtyczka WordPress o nazwie Pricing Deals for Woocommerce w wersji do 2.0.2.02 włącznie zawiera podatność SQL Injection umożliwiającą atakującemu pobranie całej zawartości bazy danych."
    + WORDPRESS_UPDATE_HINT,
    "The Photo Gallery by 10Web WordPress plugin before 1.6.0 does not validate and escape the bwg_tag_id_bwg_thumbnails_0 parameter before using it in a SQL statement via the bwg_frontend_data AJAX action (available to unauthenticated and authenticated users), leading to an unauthenticated SQL injection": "Wtyczka WordPress o nazwie Photo Gallery by 10Web w wersji poniżej 1.6.0 zawiera podatność SQL Injection, umożliwiającą atakującemu pobranie całej zawartości bazy danych."
    + WORDPRESS_UPDATE_HINT,
    "Wordpress installation files have been detected": "Wykryto instalator systemu WordPress. Rekomendujemy, aby takie zasoby nie były dostępne publicznie, ponieważ mogą umożliwić uzyskanie dostępu administracyjnego do systemu.",
    "FAUST iServer before 9.0.019.019.7 is susceptible to local file inclusion because for each URL request it accesses the corresponding .fau file on the operating system without preventing %2e%2e%5c directory traversal.": "FAUST iServer w wersji poniżej 9.0.019.019.7 zawiera podatność Local File Inclusion, umożliwiającą atakującemu odczyt dowolnych plików z serwera."
    + UPDATE_HINT,
    "TVT NVMS-1000 devices allow GET /.. local file inclusion attacks.": "Wykryto urządzenie TVT NVMS-1000 zawierające podatność Local File Inclusion, umożliwiającą atakującemu odczyt dowolnych plików z serwera.",
    "AxxonSoft Axxon Next suffers from a local file inclusion vulnerability.": "Wykryto, że AxxonSoft Axxon Next zawiera podatność Local File Inclusion, umożliwiającą atakującemu odczyt dowolnych plików z serwera.",
    "Oracle WebLogic Server (Oracle Fusion Middleware (component: WLS Core Components) is susceptible to a remote code execution vulnerability. Supported versions that are affected are 10.3.6.0.0, 12.1.3.0.0, 2.2.1.3.0 and 12.2.1.4.0. This easily exploitable vulnerability could allow unauthenticated attackers with network access via IIOP to compromise Oracle WebLogic Server.": "Wykryto, że komponent WLS Core Components oprogramowania Oracle WebLogic Server w wersjach 10.3.6.0.0, 12.1.3.0.0, 2.2.1.3.0 i 12.2.1.4.0 umożliwia zdalne wykonanie kodu."
    + RCE_EFFECT_DESCRIPTION
    + UPDATE_HINT,
    "http/misconfiguration/springboot/springboot-logfile.yaml": "Wykryto dziennik zdarzeń frameworku Spring Boot."
    + DATA_HIDE_HINT,
    "http/vulnerabilities/other/sitemap-sql-injection.yaml": "Wykryto podatność SQL Injection w końcówce sitemap.xml, umożliwiającą atakującemu pobranie całej zawartości bazy danych. Rekomendujemy usunięcie podatności oraz weryfikację, czy nie występuje w innych miejscach systemu.",
    "WordPress Knews Multilingual Newsletters 1.1.0 plugin contains a cross-site scripting vulnerability. An attacker can execute arbitrary script in the browser of an unsuspecting user in the context of the affected site. This can allow the attacker to steal cookie-based authentication credentials and launch other attacks.": "Wtyczka WordPress o nazwie Knews Multilingual Newsletters 1.1.0 zawiera podatność Cross-Site Scripting, umożliwiającą atakującemu spreparowanie linku, który - gdy kliknięty przez administratora - wykona dowolną akcję z jego uprawnieniami."
    + WORDPRESS_UPDATE_HINT,
    "Directory Traversal vulnerability in FileMage Gateway Windows Deployments v.1.10.8 and before allows a remote attacker to obtain sensitive information via a crafted request to the /mgmt/ component.": "FileMage Gateway w wersji v.1.10.8 i wcześniejszych zawiera podatność Directory Traversal umożliwiającą atakującemu pobieranie dowolnych plików z serwera."
    + UPDATE_HINT,
    "http/misconfiguration/installer/prestashop-installer.yaml": "Wykryto instalator systemu PrestaShop. Rekomendujemy, aby takie zasoby nie były dostępne publicznie, ponieważ mogą umożliwić atakującemu uzyskanie nieuprawnionego dostępu do systemu czy zmiany w jego konfiguracji.",
    "http/takeovers/vercel-takeover.yaml": "Wykryto domenę skonfigurowaną, aby serwować treści z serwisu Vercel, ale konto docelowe nie istnieje. Jeśli domena nie jest używana, rekomendujemy jej usunięcie, aby atakujący nie mógł zarejestrować domeny w serwisie Vercel i serwować swoich treści.",
    "Microweber before 1.1.20 is susceptible to information disclosure via userfiles/modules/users/controller/controller.php. An attacker can disclose the users database via a /modules/ POST request and thus potentially access sensitive information, modify data, and/or execute unauthorized operations.": "Narzędzie Microweber w wersji poniżej 1.1.20 umożliwia atakującemu pobranie danych użytkowników, a w konsekwencji dostęp do informacji wrażliwych i potencjalnie zmianę danych i wykonanie nieuprawnionych operacji."
    + UPDATE_HINT,
    "Amcrest IPM-721S V2.420.AC00.16.R.20160909 devices allow an unauthenticated attacker to download the administrative credentials.": "Urządzenia Amcrest IPM-721S V2.420.AC00.16.R.20160909 umożliwiają nieuwierzytelnionemu atakującemu pobranie danych dostępowych umożliwiających logowanie na konto administratora."
    + UPDATE_HINT,
    "Mida eFramework contains a cross-site scripting vulnerability. An attacker can execute arbitrary script in the browser of an unsuspecting user in the context of the affected site. This can allow the attacker to steal cookie-based authentication credentials and launch other attacks.": "Wykryto podatność Cross-Site Scripting w narzędziu Mida eFramework. Ta podatność umożliwia atakującemu spreparowanie linku, który, gdy zostanie kliknięty przez administratora, umożliwi wykonanie dowolnej akcji z jego uprawnieniami.",
    "Vanguard Marketplace CMS 2.1 contains a cross-site scripting vulnerability in the message and product title tags and in the product search box.": "Narzędzie Vanguard Marketplace CMS w wersji 2.1 zawiera podatność Cross-Site Scripting, umożliwiającą atakującemu spreparowanie linku, który - gdy kliknięty przez administratora - wykona dowolną akcję z jego uprawnieniami."
    + UPDATE_HINT,
    "The default server implementation of TIBCO Software Inc.'s TIBCO JasperReports Library, TIBCO JasperReports Library Community Edition, TIBCO JasperReports Library for ActiveMatrix BPM, TIBCO JasperReports Server, TIBCO JasperReports Server Community Edition, TIBCO JasperReports Server for ActiveMatrix BPM, TIBCO Jaspersoft for AWS with Multi-Tenancy, and TIBCO Jaspersoft Reporting and Analytics for AWS contains a directory-traversal vulnerability that may theoretically allow web server users to access contents of the host system.": "Domyślna konfiguracja narzędzi TIBCO JasperReports Library, TIBCO JasperReports Library Community Edition, TIBCO JasperReports Library for ActiveMatrix BPM, TIBCO JasperReports Server, TIBCO JasperReports Server Community Edition, TIBCO JasperReports Server for ActiveMatrix BPM, TIBCO Jaspersoft for AWS with Multi-Tenancy i TIBCO Jaspersoft Reporting and Analytics for AWS zawiera podatność typu Directory Traversal, umożliwiającą atakującemu odczyt dowolnych plików z serwera. Rekomendujemy, aby narzędzie w takiej konfiguracji nie było publicznie dostępne.",
    "Detects potential time-based SQL injection.": "Wykryto podatność Time-Based SQL Injection, umożliwiającą pobranie dowolnej informacji z bazy danych. Rekomendujemy jej usunięcie i weryfikację, czy podobna podatność nie występuje również w innych miejscach systemu.",
    'If the owner of the app have set the security rules as true for both "read" & "write" an attacker can probably dump database and write his own data to firebase database.': "Wykryto bazę danych Firebase skonfigurowaną w taki sposób, że atakujący może zarówno odczytywać, jak i zapisywać do niej dane. Rekomendujemy zmianę tej konfiguracji.",
    "[no description] http/misconfiguration/installer/joomla-installer.yaml": "Wykryto instalator frameworku Joomla. Rekomendujemy, aby takie zasoby nie były dostępne publicznie, bo mogą umożliwić atakującemu uzyskanie nieuprawnionego dostępu do systemu.",
    "The Django settings.py file containing a secret key was discovered. An attacker may use the secret key to bypass many security mechanisms and potentially obtain other sensitive configuration information (such as database password) from the settings file.": "Wykryto plik settings.py zawierający konfigurację systemu Django. Atakujący może wykorzystać te dane aby ominąć mechanizmy bezpieczeństwa, lub (jeśli znajduje się tam np. hasło do bazy danych) uzyskać nieuprawniony dostęp do systemu."
    + DATA_HIDE_HINT,
    "SiteMinder contains a cross-site scripting vulnerability in the document object model. An attacker can execute arbitrary script in the browser of an unsuspecting user in the context of the affected site. This can allow the attacker to steal cookie-based authentication credentials and launch other attacks.": "Wykryto, że narzędzie SiteMinder zawiera podatność Cross-Site Scripting, umożliwiającą atakującemu spreparowanie linku, który, gdy zostanie kliknięty przez administratora, wykona dowolną akcję z jego uprawnieniami."
    + UPDATE_HINT,
    "service.pwd was discovered, which is likely to contain sensitive information.": "Wykryto plik service.pwd, który może zawierać wrażliwe informacje."
    + DATA_HIDE_HINT,
    "group:reflected-xss": "Wykryto podatność Reflected Cross-Site Scripting. Atakujący może spreparować link, który - gdy kliknięty przez administratora - wykona dowolną operację na stronie z jego uprawnieniami (np. modyfikację treści)."
    + BUG_FIX_HINT,
    "[no description] http/takeovers/github-takeover.yaml": "Wykryto domenę kierującą do serwisu Github Pages, ale domena docelowa jest wolna. Atakujący może zarejestrować taką domenę w serwisie Github Pages, aby serwować tam swoje treści. Jeśli domena nie jest używana, rekomendujemy jej usunięcie.",
    "[no description] http/takeovers/heroku-takeover.yaml": "Wykryto domenę kierującą do serwisu Heroku, ale domena docelowa jest wolna. Atakujący może zarejestrować taką domenę w serwisie Heroku, aby serwować tam swoje treści. Jeśli domena nie jest używana, rekomendujemy jej usunięcie.",
    "[no description] http/vulnerabilities/jenkins/unauthenticated-jenkins.yaml": "Wykryto publicznie dostępny system Jenkins, który nie wymaga zalogowania. Rekomendujemy, aby nie był on dostępny publicznie oraz zalecamy włączenie mechanizmu uwierzytelniania, ponieważ może umożliwić atakującemu uruchamianie własnych zadań lub nieuprawniony dostęp do informacji/kodu źródłowego.",
    "Possible Juicy Files can be discovered at this endpoint. Search / Grep for secrets like hashed passwords ( SHA ) , internal email disclosure etc.": "Wykryto konfigurację Adobe Experience Manager, mogącą zawierać dane, które nie powinny być dostępne publicznie.",
    "[no description] http/takeovers/webflow-takeover.yaml": "Wykryto domenę kierującą do narzędzia Webflow, ale domena docelowa jest wolna. Atakujący może zarejestrować domenę w narzędziu Webflow, aby serwować tam swoje treści. Jeśli domena nie jest używana, rekomendujemy jej usunięcie.",
    "HiBoss allows remote unauthenticated attackers to cause the server to execute arbitrary code via the 'server_ping.php' endpoint and the 'ip' parameter.": "Wykryto, że narzędzie HiBoss umożliwia niezalogowanym atakującym zdalne wykonanie kodu."
    + RCE_EFFECT_DESCRIPTION,
    "phpwiki 1.5.4 is vulnerable to cross-site scripting and local file inclusion, and allows remote unauthenticated attackers to include and return the content of locally stored files via the 'index.php' endpoint.": "phpwiki w wersji 1.5.4 zawiera podatności Local File Inclusion i Cross-Site Scripting, umożliwiające atakującemu odczyt różnych plików z dysku i spreparowanie linku który - gdy kliknięty przez administratora - wykona dowolną operację na stronie którą może wykonać administrator (taką jak np. modyfikację treści). "
    + UPDATE_HINT,
    "Sites hosted by Global Domains International, Inc. have cross-site scripting and directory traversal vulnerabilities.": "Wykryto stronę hostowaną w Global Domains International, Inc. zawierającą podatności Directory Traversal i Cross-Site Scripting, umożliwiające atakującemu odczyt różnych plików z dysku i spreparowanie linku który - gdy kliknięty przez administratora - wykona dowolną operację na stronie którą może wykonać administrator (taką jak np. modyfikację treści).",
    "XNAT contains an admin default login vulnerability. An attacker can obtain access to user accounts and access sensitive information, modify data, and/or execute unauthorized operations.": "Wykryto, że narzędzie XNAT umożliwia logowanie za pomocą domyślnej nazwy użytkownika i hasła. Atakujący może uzyskać dostęp do kont użytkowników, pobrać wrażliwe dane, zmienić dane lub wykonywać nieuprawnione operacje.",
    "IBM Eclipse Help System 6.1.0 through 6.1.0.6, 6.1.5 through 6.1.5.3, 7.0 through 7.0.0.2, and 8.0 prior to 8.0.0.1 contains a cross-site scripting vulnerability. An attacker can execute arbitrary script in the browser of an unsuspecting user in the context of the affected site.": "IBM Eclipse Help System w wersji od 6.1.0 do 6.1.0.6, 6.1.5 do 6.1.5.3, 7.0 do 7.0.0.2 i 8.0 poniżej 8.0.0.1 zawiera podatność Cross-Site Scripting umożliwiającą atakującemu spreparowanie linku który - gdy kliknięty przez administratora - wykona dowolną operację na stronie którą może wykonać administrator (taką jak np. modyfikację treści).",
    "The takeover will succeed when the target domain has a cname that points to the lemlist and in their account they only customize the domain in the tracking column so in the custom page column, as an attacker, they can enter the target domain.": "Wykryto domenę skonfigurowaną, aby serwować treści z narzędzia lemlist, ale strona docelowa nie istnieje i potencjalnie, w niektórych przypadkach, może być przejęta przez atakującego. Jeśli domena nie jest używana, rekomendujemy jej usunięcie.",
    "Joomla! com_booking component suffers from Information leak vulnerability in which sensitive or confidential data is unintentionally exposed or made accessible to unauthorized individuals or systems.": "Komponent Joomla! o nazwie com_booking w wersji 2.4.9 zawiera podatność Information Leak umożliwiającą atakującym pobranie wrażliwych danych."
    + UPDATE_HINT,
    "http/misconfiguration/springboot/springboot-trace.yaml": "Wykryto końcówkę systemu Spring Boot umożliwiającą podgląd żądań i odpowiedzi HTTP, które mogą zawierać dane wrażliwe. Rekomendujemy, aby takie końcówki nie były dostępne publicznie.",
    "http/misconfiguration/springboot/springboot-dump.yaml": "Wykryto końcówkę systemu Spring Boot umożliwiającą podgląd wątków uruchomionych w systemie. Rekomendujemy, aby takie końcówki nie były dostępne publicznie.",
    "A local file inclusion vulnerability in Accent Microcomputers offerings could allow remote attackers to retrieve password files.": "Wykryto podatność Local File Inclusion w oprogramowaniu Accent Microcomputers umożliwiającą atakującemu odczyt dowolnych plików z dysku.",
    "http/exposures/configs/zend-config-file.yaml": "Wykryto plik konfiguracyjny systemu Zend zawierający dane logowania do bazy danych."
    + DATA_HIDE_HINT,
    "WordPress FlagEm plugin contains a cross-site scripting vulnerability. An attacker can execute arbitrary script in the browser of an unsuspecting user in the context of the affected site. This can allow the attacker to steal cookie-based authentication credentials and launch other attacks.": "Wykryto, że wtyczka WordPress o nazwie FlagEm zawiera podatność Cross-Site Scripting"
    + REFLECTED_XSS_VULNERABILITY_DESCRIPTION
    + WORDPRESS_UPDATE_HINT,
    "WordPress Adaptive Images < 0.6.69 is susceptible to cross-site scripting because the plugin does not sanitize and escape the REQUEST_URI before outputting it back in a page.": "Wtyczka WordPress o nazwie Adaptive Images w wersji poniżej 0.6.69 zawiera podatność Cross-Site Scripting"
    + REFLECTED_XSS_VULNERABILITY_DESCRIPTION
    + WORDPRESS_UPDATE_HINT,
    "Tiki Wiki CMS Groupware 5.2 contains a cross-site scripting vulnerability. An attacker can execute arbitrary script in the browser of an unsuspecting user in the context of the affected site. This can allow the attacker to steal cookie-based authentication credentials and launch other attacks.": "Tiki Wiki CMS Groupware w wersji 5.2 zawiera podatność Cross-Site Scripting"
    + REFLECTED_XSS_VULNERABILITY_DESCRIPTION
    + UPDATE_HINT,
    "WordPress Slideshow plugin contains multiple cross-site scripting vulnerabilities. An attacker can execute arbitrary script in the browser of an unsuspecting user in the context of the affected site. This can allow the attacker to steal cookie-based authentication credentials and launch other attacks.": "Wykryto, że wtyczka WordPress o nazwie Slideshow zawiera podatności typu Cross-Site Scripting umożliwiające atakującemu spreparowanie linku, który, gdy zostanie kliknięty przez administratora, wykona dowolną akcję z jego uprawnieniami (taką jak np. modyfikację treści)."
    + WORDPRESS_UPDATE_HINT,
    "Qcubed contains a cross-site scripting vulnerability which allows a remote attacker to inject arbitrary JavaScript via the /assets/php/_devtools/installer/step_2.php endpoint and the installation_path parameter.": "Wykryto, że narzędzie Qcubed zawiera podatność Cross-Site Scripting"
    + REFLECTED_XSS_VULNERABILITY_DESCRIPTION
    + UPDATE_HINT,
    "WordPress Custom Tables 3.4.4 plugin contains a cross-site scripting vulnerability via the key parameter.": "Wtyczka WordPress o nazwie Custom Tables w wersji 3.4.4 zawiera podatność Cross-Site Scripting"
    + REFLECTED_XSS_VULNERABILITY_DESCRIPTION
    + WORDPRESS_UPDATE_HINT,
    "WordPress NextGEN Gallery 1.9.10 plugin contains a cross-site scripting vulnerability. An attacker can execute arbitrary script in the browser of an unsuspecting user in the context of the affected site. This can allow the attacker to steal cookie-based authentication credentials and launch other attacks.": "Wtyczka WordPress o nazwie NextGEN Gallery w wersji 1.9.10 zawiera podatność Cross-Site Scripting"
    + REFLECTED_XSS_VULNERABILITY_DESCRIPTION
    + WORDPRESS_UPDATE_HINT,
    "Netsweeper 4.0.9 contains a cross-site scripting vulnerability. An attacker can execute arbitrary script in the browser of an unsuspecting user in the context of the affected site. This can allow the attacker to steal cookie-based authentication credentials and launch other attacks.": "Narzędzie Netsweeper w wersji 4.0.9 zawiera podatność Cross-Site Scripting"
    + REFLECTED_XSS_VULNERABILITY_DESCRIPTION
    + UPDATE_HINT,
    "WordPress PHPFreeChat 0.2.8 plugin contains a cross-site scripting vulnerability via the url parameter. An attacker can execute arbitrary script in the browser of an unsuspecting user in the context of the affected site. This can allow the attacker to steal cookie-based authentication credentials and launch other attacks.": "Wtyczka WordPress o nazwie PHPFreeChat w wersji 0.2.8 zawiera podatność Cross-Site Scripting"
    + REFLECTED_XSS_VULNERABILITY_DESCRIPTION
    + WORDPRESS_UPDATE_HINT,
    "WordPress Plugin Finder contains a cross-site scripting vulnerability via the order parameter. An attacker can execute arbitrary script in the browser of an unsuspecting user in the context of the affected site. This can allow the attacker to steal cookie-based authentication credentials and launch other attacks.": "Wykryto, że wtyczka WordPress Plugin Finder zawiera podatność Cross-Site Scripting"
    + REFLECTED_XSS_VULNERABILITY_DESCRIPTION
    + WORDPRESS_UPDATE_HINT,
    "http/exposures/files/core-dump.yaml": "Wykryto plik core dump, mogący zawierać wrażliwe dane." + DATA_HIDE_HINT,
    "http/vulnerabilities/other/erensoft-sqli.yaml": "Wykryto podatność SQL Injection w narzędziu ErenSoft, która może umożliwić atakującemu pobranie dowolnych danych z bazy danych."
    + UPDATE_HINT,
    "The Integrate Google Drive plugin for WordPress is vulnerable to unauthorized access due to a missing capability check on several REST API endpoints in versions up to, and including, 1.1.99. This makes it possible for unauthenticated attackers to perform a wide variety of operations, such as moving files, creating folders, copying details, and much more.": "Wtyczka WordPress o nazwie Integrate Google Drive w wersjach do 1.1.99 zawiera podatność umożliwiającą atakującemu nieuprawnione wykonywanie operacji takich jak np. pobieranie informacji, przenoszenie plików itp."
    + WORDPRESS_UPDATE_HINT,
    "http/misconfiguration/installer/webcalendar-install.yaml": "Wykryto dostępny publicznie instalator systemu WebCalendar, dający atakującemu możliwość wprowadzenia własnej konfiguracji i przejęcia kontroli nad systemem. Rekomendujemy, aby takie zasoby nie były dostępne publicznie.",
    "A source code disclosure vulnerability in a web server caused by improper handling of multiple requests in quick succession, leading to the server treating requested files as static files instead of executing scripts.": "Serwer deweloperski udostępniany przez język programowania PHP w wersjach do 7.4.21 włącznie zawiera podatność umożliwiającą atakującemu nieuprawniony odczyt kodu źródłowego."
    + UPDATE_HINT,
    "GoIP-1 GSM is vulnerable to local file inclusion because input passed thru the 'content' or 'sidebar' GET parameter in 'frame.html' or 'frame.A100.html' is not properly sanitized before being used to read files. This can be exploited by an unauthenticated attacker to read arbitrary files on the affected system.": "Wykryto, że GoIP-1 GSM zawiera podatność Local File Inclusion, umożliwiającą atakującemu odczyt dowolnych plików z serwera.",
    "Execution After Redirect happens when after emitting a Location header that redirects the user, some other code is executed. This may lead to data leak or application compromise.": "Wykryto podatność Execution After Redirect, czyli sytuację, gdy serwer, pomimo przekierowania użytkownika na inny adres, kontynuuje wykonanie skryptu. Może to doprowadzić do wycieku wrażliwych danych lub uzyskania przez atakującego nieuprawnionego dostępu do aplikacji.",
    "[no description] http/misconfiguration/django-debug-detect.yaml": "Wykryto system Django w konfiguracji debug. Upublicznienie systemu w takiej konfiguracji może umożliwić atakującemu poznanie informacji na temat działania aplikacji lub jej konfiguracji.",
    "Django debug configuration is enabled, which allows an attacker to obtain system configuration information such as paths or settings.": "Wykryto system Django w konfiguracji debug. Upublicznienie systemu w takiej konfiguracji może umożliwić atakującemu poznanie informacji na temat działania aplikacji lub jej konfiguracji.",
    "DOMPDF Configuration page was detected, which contains paths, library versions and other potentially sensitive information": "Wykryto stronę konfiguracyjną DOMPDF, która zawiera ścieżki, wersje zainstalowanego oprogramowania i inne potencjalnie wrażliwe informacje.",
    "This check detects if there are any active content loaded over HTTP instead of HTTPS.": "Wykryto, że zasoby takie jak skrypty są ładowane za pomocą nieszyfrowanego połączenia. Może to umożliwić atakującemu ich podmianę, a w konsekwencji zmianę wyglądu lub zachowania strony.",
    "OwnCloud is susceptible to the Installation page exposure due to misconfiguration.": "wykryto, że panel instalacyjny narzędzia OwnCloud jest publicznie dostępny, co może umożliwić atakującemu nieuprawniony dostęp do systemu.",
    "phpMyAdmin contains a default login vulnerability. An attacker can obtain access to user accounts and access sensitive information, modify data, and/or execute unauthorized operations.": "Wykryto, że do systemu phpMyAdmin można zalogować się prostym hasłem. Atakujący może uzyskać dostęp do kont użytkowników czy wrażliwych danych, zmienić dane lub wykonać nieuprawnione operacje.",
    "phpMyAdmin panel was detected.": "wykryto panel logowania narzędzia phpMyAdmin.",
    "netlify takeover was detected.": "Wykryto domenę skonfigurowaną, aby serwować treści z narzędzia Netlify, ale strona docelowa nie istnieje. Atakujący może utworzyć taką stronę w serwisie Netlify, aby serwować swoje treści. Jeśli domena nie jest używana, rekomendujemy jej usunięcie.",
    "shopify takeover was detected.": "Wykryto domenę skonfigurowaną, aby serwować treści z narzędzia Shopify, ale strona docelowa nie istnieje. Atakujący może utworzyć taką stronę w serwisie Shopify, aby serwować swoje treści. Jeśli domena nie jest używana, rekomendujemy jej usunięcie.",
    "auth.json file is exposed.": "Wykryto plik auth.json, zawierający login i hasło lub inne dane autoryzacyjne. Rekomendujemy, aby takie dane nie były dostępne publicznie.",
    "Django Debug Method is enabled.": "Wykryto framework Django skonfigurowany aby udostępniać informacje diagnostyczne, takie jak konfiguracja systemu czy ścieżki.",
    "[no description] http/vulnerabilities/generic/cors-misconfig.yaml": "Wykryto, że nagłówki Access-Control-Allow-Origin i Access-Control-Allow-Credentials są skonfigurowane w sposób umożliwiający innym stronom odczyt plików cookie, co może skutkować nieuprawnionym dostępem do systemu.",
    "Remote Code Execution in PAN-OS 7.1.18 and earlier, PAN-OS 8.0.11-h1 and earlier, and PAN-OS 8.1.2 and earlier with GlobalProtect Portal or GlobalProtect Gateway Interface enabled may allow an unauthenticated remote attacker to execute arbitrary code.": "PAN-OS w wersji 7.1.18 i wcześniejszych, 8.0.11-h1 i wcześniejszych oraz 8.1.2 i wcześniejszych z włączonymi modułami GlobalProtect Portal lub GlobalProtect Gateway Interface mogą umożliwiać atakującym zdalne wykonanie kodu."
    + RCE_EFFECT_DESCRIPTION
    + UPDATE_HINT,
    'HTTP.sys in Microsoft Windows 7 SP1, Windows Server 2008 R2 SP1, Windows 8, Windows 8.1, and Windows Server 2012 Gold and R2 allows remote attackers to execute arbitrary code via crafted HTTP requests, aka "HTTP.sys Remote Code Execution Vulnerability."': "Implementacja serwera internetowego HTTP.sys w systemach Microsoft Windows 7 SP1, Windows Server 2008 R2 SP1, Windows 8, Windows 8.1 i Windows Server 2012 Gold i R2 umożliwia atakującym zdalne wykonanie kodu przy użyciu spreparowanych żądań HTTP."
    + UPDATE_HINT,
    "Internal information is exposed in elasticsearch to external users.": "Wykryto konfigurację lub dane systemu Elasticsearch dostępne bez logowania."
    + DATA_HIDE_HINT,
    "Remote code execution vulnerability in Telerik ASP.NET AJAX version before 2017.2.711": "Wykryto podatność w oprogramowaniu Telerik ASP.NET AJAX w wersji poniżej 2017.2.711 umożliwiającą zdalne wykonanie kodu."
    + RCE_EFFECT_DESCRIPTION
    + UPDATE_HINT,
    "A misconfiguration in Gitea allows arbitrary users to sign up and read code hosted on the service.": "Wykryto serwis Gitea, którego konfiguracja umożliwia nowym użytkownikom rejestrację, co może dać atakującemu dostęp do kodu źródłowego przechowywanego w serwisie.",
    "Checks websites for Balada Injector malware.": "Wykryto, że strona jest zainfekowana złośliwym oprogramowaniem Balada Injector.",
    "[no description] http/exposed-panels/compalex-panel-detect.yaml": "Wykryto panel Compalex.",
    "Joomla is susceptible to the Installation page exposure due to misconfiguration.": "Wykryto publicznie dostępny panel instalacyjny systemu Joomla.",
    "Exposed Wordpress Setup Configuration.": "Wykryto publicznie dostępny panel instalacyjny systemu WordPress.",
    "WordPress login panel was detected.": "wykryto panel logowania systemu WordPress.",
    "phpPgAdmin login ipanel was detected.": "wykryto panel logowania narzędzia phpPgAdmin.",
    "[no description] http/exposed-panels/tomcat/tomcat-exposed-docs.yaml": "wykryto dokumentację Apache Tomcat.",
    "An Adminer login panel was detected.": "wykryto panel logowania narzędzia Adminer.",
    "Webalizer panel was detected.": "wykryto panel narzędzia Webalizer.",
    "FortiOS admin login panel was detected.": "wykryto panel logowania do panelu administracyjnego narzędzia FortiOS.",
    "Fortinet FortiGate SSL VPN login panel was detected.": "wykryto panel logowania Fortinet FortiGate SSL VPN.",
    "Plesk Obsidian login panel was detected.": "wykryto panel logowania narzędzia Plesk Obsidian.",
    "Contao login panel was detected.": "wykryto panel logowania narzędzia Contao.",
    "TYPO3 login panel was detected.": "wykryto panel logowania narzędzia TYPO3.",
    "GeoServer login panel was detected.": "wykryto panel logowania narzędzia GeoServer",
    "Zimbra Collaboration Suite panel was detected. Zimbra Collaboration Suite simplifies the communication environment, connects people over multiple channels, and provides a single place to manage collaboration and communication.": "wykryto panel logowania narzędzia Zimbra Collaboration Suite.",
    "Craft CMS admin login panel was detected.": "wykryto panel administracyjny narzędzia Craft CMS.",
    "phpMiniAdmin login panel was detected.": "wykryto panel logowania phpMiniAdmin.",
    "Pagespeed Global Admin panel was detected.": "wykryto panel administracyjny narzędzia Pagespeed Global",
    "Nginx Proxy Manager login panel was detected.": "wykryto panel logowania narzędzia Nginx Proxy Manager.",
    "QNAP Photo Station panel was detected.": "wykryto panel narzędzia QNAP Photo Station.",
    "Fortinet FortiOS Management interface panel was detected.": "wykryto panel administracyjny narzędzia Fortinet FortiOS.",
    "Webmin admin login panel was detected.": "wykryto panel administracyjny narzędzia Webmin.",
    "Internet Multi Server Control Panel was detected.": "wykryto panel administracyjny narzędzia Internet Multi Server.",
    "Microsoft Exchange Admin Center login panel was detected.": "wykryto panel logowania narzędzia Microsoft Exchange Admin Center.",
    "Apache Tomcat Manager login panel was detected.": "wykryto panel logowania narzędzia Apache Tomcat Manager.",
    "Checkpoint login panel was detected.": "wykryto panel logowania narzędzia Checkpoint.",
    "Pulse Secure VPN login panel was detected.": "wykryto panel logowania Pulse Secure VPN.",
    "Retool login panel was detected.": "wykryto panel logowania narzędzia Retool.",
    "Oracle WebLogic UDDI Explorer panel was detected.": "wykryto panel narzędzia Oracle WebLogic UDDI Explorer.",
    "An ArcGIS instance was discovered.": "wykryto narzędzie ArcGIS.",
    "An ActiveAdmin Admin dashboard was discovered.": "wykryto panel administracyjny narzędzia ActiveAdmin.",
    "TeamCity login panel was detected.": "wykryto panel logowania narzędzia TeamCity.",
    "GNU Mailman panel was detected. Panel exposes all public mailing lists on server.": "wykryto panel narzędzia GNU Mailman.",
    "Jupyter Notebook login panel was detected.": "wykryto panel logowania narzędzia Jupyter Notebook.",
    "Nagios login panel was detected.": "wykryto panel logowania narzędzia Nagios.",
    "Roxy File Manager panel was detected.": "wykryto panel narzędzia Roxy File Manager.",
    "QNAP QTS login panel was detected.": "wykryto panel logowania narzędzia QNAP QTS.",
    "GLPI panel was detected.": "wykryto panel GLPI.",
    "Cacti login panel was detected.": "wykryto panel logowania Cacti.",
    "Keycloak admin login panel was detected.": "wykryto panel logowania narzędzia Keycloak.",
    "Redis Commander panel was detected.": "wykryto panel narzędzia Redis Commander.",
    "VMware Horizon login panel was detected.": "wykryto panel logowania narzędzia VMware Horizon.",
    "Watchguard login panel was detected.": "wykryto panel logowania Watchguard.",
    "Fireware XTM login panel was detected.": "wykryto panel logowania Fireware XTM.",
    "MailWatch login panel was detected.": "wykryto panel logowania MailWatch.",
    "WampServer panel was detected.": "wykryto panel WampServer.",
    "Gitea login panel was detected.": "wykryto panel Gitea.",
    "Monitorix panel was detected.": "wykryto panel Monitorix.",
    "Fortinet FortiMail login panel was detected.": "wykryto panel logowania Fortinet FortiMail.",
    "osTicket login panel was detected.": "wykryto panel logowania osTicket.",
    "Gitlab login panel was detected.": "wykryto panel logowania GitLab.",
    "FastAPI Docs panel was detected.": "wykryto dokumentację FastAPI.",
    "UniFi Network login panel was detected.": "wykryto panel logowania UniFi Network.",
    "Sophos Firewall login panel was detected.": "wykryto panel logowania Sophos Firewall.",
    "Matomo logjn panel was detected.": "wykryto panel logowania Matomo.",
    "Modoboa login panel was detected.": "wykryto panel logowania narzędia Modoboa.",
    "QmailAdmin login panel was detected.": "wykryto panel logowania QmailAdmin.",
    "Jenkins is an open source automation server.": "wykryto panel logowania systemu Jenkins.",
    "Plesk Onyx login panel was detected.": "wykryto panel logowania Plesk Onyx.",
    "Gogs login panel was detected.": "wykryto panel logowania Gogs.",
    "WildFly welcome page was detected.": "wykryto stronę startową WildFly.",
    "Grafana login panel was detected.": "wykryto panel logowania narzędzia Grafana.",
    "Web Service panel was detected.": "wykryto panel narzędzia Web Service.",
    "DirectAdmin login panel was detected.": "wykryto panel narzędzia DirectAdmin.",
    "Seafile panel was detected.": "wykryto panel Seafile.",
    "Empire is a post-exploitation and adversary emulation framework that is used to aid Red Teams and Penetration Testers. The Empire server is written in Python 3 and is modular to allow operator flexibility. Empire comes built-in with a client that can be used remotely to access the server. There is also a GUI available for remotely accessing the Empire server.": "wykryto panel narzędzia Empire, używanego m. in. do kontroli przejętych systemów w trakcie ataków lub testów bezpieczeństwa.",
    "RStudio panel was detected.": "wykryto panel RStudio.",
    "XNAT login panel was detected.": "wykryto panel logowania XNAT.",
    "OCS Inventory login panel was detected.": "wykryto panel logowania narzędzia OCS Inventory.",
    "PaperCut is a print management system. Log in to manage your print quotas, see your print history and configure your system.": "wykryto panel logowania systemu PaperCut.",
    "IBM iNotes login panel was detected.": "wykryto panel logowania systemu IBM iNotes.",
    "An Atlassian Crowd login panel was discovered.": "wykryto panel logowania Atlassian Crowd.",
    "LiveZilla login panel was detected.": "wykryto panel logowania LiveZilla.",
    "HashiCorp Consul Web UI login panel was detected,": "wykryto panel logowania narzędzia Hashicorp Consul.",
    "Drone CI login panel was detected.": "wykryto panel logowania narzędzia Drone CI.",
    "Control Web Panel login panel was detected.": "wykryto panel logowania narzędzia Control Web Panel.",
    "Prometheus panel was detected.": "wykryto panel narzędzia Prometheus.",
    "Hestia Control Panel login was detected.": "wykryto panel logowania narzędzia Hestia Control Panel.",
    "Kibana login panel was detected.": "wykryto panel logowania narzędzia Kibana.",
    "Check for the existence of the ArcGIS Token Service on an ArcGIS server.": "wykryto narzędzie ArcGIS Token Service.",
    "The jUDDI (Java Universal Description, Discovery and Integration) Registry is a core component of the JBoss Enterprise SOA Platform. It is the product's default service registry and comes included as part of the product. In it are stored the addresses (end-point references) of all the services connected to the Enterprise Service Bus. It was implemented in JAXR and conforms to the UDDI specifications.": "wykryto narzędzie jUDDI (Java Universal Description, Discovery and Integration) Registry.",
    'Check for the existence of the "/arcgis/rest/services" path on an ArcGIS server.': "wykryto API narzędzia ArcGIS.",
    "Cisco ASA VPN panel was detected.": "wykryto panel Cisco ASA VPN.",
    "Wowza Streaming Engine Manager panel was detected.": "wykryto panel narzędzia Wowza Streaming Engine Manager.",
    "Splunk SOAR login panel was detected.": "wykryto panel logowania Splunk SOAR.",
    "Proxmox Virtual Environment login panel was detected.": "wykryto panel logowania Proxmox Virtual Environment.",
    "MeshCentral login panel was detected.": "wykryto panel logowania MeshCentral.",
    "Jira Service Desk login panel was detected.": "wykryto panel logowania Jira Service Desk.",
    "Sphider admin login panel was detected.": "wykryto panel administracyjny narzędzia Sphider.",
    "OpenCPU panel was detected.": "wykryto panel OpenCPU.",
    "[no description] http/exposed-panels/home-assistant-panel.yaml": "wykryto panel narzędzia Home Assistant.",
    "Tiny File Manager panel was detected.": "wykryto panel narzędzia Tiny File Manager.",
    "MSPControl login panel was detected.": "wykryto panel narzędzia MSPControl.",
    "ESXi System login panel was detected.": "wykryto panel logowania ESXi System.",
    "3CX Phone System Management Console panel was detected.": "wykryto panel 3CX Phone System Management Console.",
    "3CX Phone System Web Client Management Console panel was detected.": "wykryto panel 3CX Phone System Web Client Management Console.",
    "Kraken Cluster Monitoring Dashboard was detected.": "wykryto panel Kraken Cluster Monitoring Dashboard.",
    "AVideo installer panel was detected.": "wykryto panel instalacyjny narzędzia AVideo.",
    "WHM login panel was detected.": "wykryto panel logowania WHM.",
    "SonicWall Network Security Login panel was detected.": "wykryto panel logowania SonicWall Network Security.",
    "SonicWall Management admin login panel was detected.": "wykryto panel administracyjny SonicWall Management.",
    "Piwigo login panel was detected.": "wykryto panel logowania Piwigo.",
    "D-Link Wireless Router panel was detected.": "wykryto panel routera bezprzewodowego D-Link.",
    "WSO2 Management Console login panel was detected.": "wykryto panel logowania WSO2 Management Console.",
    "Jira Service Desk login panel was detected.": "wykryto panel logowania Jira Service Desk.",
    "ZOHO ManageEngine ServiceDesk panel was detected.": "wykryto panel ZOHO ManageEngine ServiceDesk.",
    "TeamPass panel was detected.": "wykryto panel TeamPass.",
    "Apache Solr admin panel was detected.": "wykryto panel administracyjny Apache Solr.",
    "VMware Workspace ONE UEM Airwatch login panel was detected.": "wyktyro panel logowania VMware Workspace ONE UEM Airwatch.",
    "http/exposed-panels/pritunl-panel.yaml": "wykryto panel Pritunl",
    "Oracle WebLogic login panel was detected.": "wykryto panel logowania Oracle WebLogic.",
    "Gryphon router panel was detected.": "wykryto panel routera Gryphon.",
    "pfSense login panel was detected.": "wykryto panel logowania pfSense.",
    "SonarQube panel was detected.": "wykryto panel SonarQube.",
    "Wazuh - The Open Source Security Platform": "wykryto panel narzędzia Wazuh.",
    "JBoss JMX Management Console login panel was detected.": "wykryto panel logowania JBoss JMX Management Console",
    "Fiori Launchpad login panel was detected.": "wykryto panel logowania Fiori Launchpad.",
    "Palo Alto Networks GlobalProtect login panel was detected.": "wykryto panel logowania Palo Alto Networks GlobalProtect.",
    "Cisco Secure Desktop installation panel was detected.": "wykryto panel instalacyjny Cisco Secure Desktop.",
    "Openfire Admin Console login panel was detected.": "wykryto panel logowania konsoli administracyjnej Openfire.",
    "MinIO Browser login panel was detected.": "wykryto panel logowania MinIO Browser.",
    "noVNC login panel was detected.": "wykryto panel logowania noVNC.",
    "[no description] http/exposed-panels/remedy-axis-login.yaml": "wykryto panel logowania Remedy Axis.",
    "VMware Cloud Director login panel was detected.": "wykryto panel logowania VMWare Cloud Director.",
    "MobileIron login panel was detected.": "wykryto panel logowania MobileIron.",
    "Shell In A Box implements a web server that can export arbitrary command line tools to a web based terminal emulator": "wykryto panel Shell In A Box.",
    "NetScaler AAA login panel was detected.": "wykryto panel logowania NetScaler AAA.",
    "Citrix ADC Gateway login panel was detected.": "wykryto panel logowania Citrix ADC Gateway.",
    "Jalios JCMS login panel was detected.": "wykryto panel logowana Jalios JCMS.",
    "Graphite Browser login panel was detected.": "wykryto panel logowania Graphite Browser.",
    "Lancom router login panel was detected.": "wykryto panel logowania routera Lancom.",
    "Bookstack login panel was detected.": "wykryto panel logowania Bookstack.",
    "LDAP Account Manager login panel was detected.": "wykryto panel logowania LDAP Account Manager.",
    "IBM WebSphere Application Server Community Edition admin login panel was detected.": "wykryto panel logowania IBM WebSphere Application Server Community Edition.",
    "Odoo OpenERP database selector panel was detected.": "wykryto panel wyboru bazy danych narzędzia Odoo OpenERP.",
    "Dynamicweb login panel was detected.": "wykryto panel logowania Dynamicweb.",
    "LibreNMS login panel was detected.": "wykryto panel logowania LibreNMS.",
    "Jenkins API panel was detected.": "wykryto panel API systemu Jenkins.",
    "Joget panel was detected.": "wykryto panel Joget.",
    "[no description] http/exposed-panels/phpldapadmin-panel.yaml": "wykryto panel phpLDAPadmin.",
    "OTOBO login panel was detected.": "wykryto panel logowania OTOBO.",
    "MinIO Console login panel was detected.": "wykryto panel logowania MinIO Console.",
    "Froxlor Server Management login panel was detected.": "wykryto panel logowania Froxlor Server Management.",
    "Versa Director login panel was detected.": "wykryto panel logowania Versa Director.",
    "Versa SD-WAN login panel was detected.": "wykryto panel logowania Versa SD-WAN.",
    "Traefik Dashboard panel was detected.": "wykryto panel Traeifk Dashboard.",
    "Qlik Sense Server panel was detected.": "wykryto panel Qlik Sense Server.",
    "Leostream login panel was detected.": "wykryto panel logowania Leostream.",
    "http/exposed-panels/workresources-rdp.yaml": "wykryto panel RDWeb RemoteApp and Desktop Connections.",
    "Greenbone Security Assistant Web Panel is detected": "wykryto panel Greenbone Security Assistant.",
    "TIBCO Jaspersoft login panel was detected.": "wykryto panel TIBCO Jaspersoft.",
    "SQL Buddy login panel was detected.": "wykryto panel logowania SQL Buddy.",
    "OpenStack Dashboard login panel was detected.": "wykryto panel logowania OpenStack Dashboard.",
    "http/exposed-panels/uptime-kuma-panel.yaml": "wykryto panel Uptime Kuma.",
    "http/exposed-panels/portainer-panel.yaml": "wykryto panel logowania narzędzia Portainer.",
    "Plesk login panel was detected.": "wykryto panel logowania Plesk.",
    "H2 Console Web login panel was detected.": "wykryto panel logowania H2 Console Web.",
    "Redash login panel was detected.": "wykryto panel logowania Redash.",
    "http/exposed-panels/bitwarden-vault-panel.yaml": "wykryto panel Bitwarden Vault.",
    "Bitdefender GravityZone panel was detected.": "wykryto panel Bitdefender GravityZone.",
    "Kerio Connect login panel was detected.": "wykryto panel logowania Kerio Connect.",
    "SphinxOnline Login Panel was detected.": "wykryto panel logowania SphinxOnline.",
    "Sidekiq Dashboard panel was detected.": "wykryto panel Sidekiq Dashboard.",
    "Prometheus metrics page was detected.": "wykryto stronę z metrykami systemu Prometheus.",
    "Asus router login panel was detected.": "wykryto panel logowania routera Asus.",
    "http/exposed-panels/appsuite-panel.yaml": "wykryto panel logowania Appsuite.",
    "F-Secure Policy Manager Server login panel was detected.": "wykryto panel logowania F-Secure Policy Manager Server.",
    "Netdata Dashboard panel was detected.": "wykryto panel Netdata Dashboard.",
    "Netdata panel was detected.": "wykryto panel Netdata.",
    "http/exposed-panels/odoo-panel.yaml": "wykryto panel Odoo.",
    "The Neo4j Browser has been detected.": "wykryto narzędzie Neo4j Browser.",
    "http/exposed-panels/homer-panel.yaml": "wykryto panel systemu Homer",
    "Rundeck login panel was detected.": "wykryto panel logowania Rundeck.",
    "NagVis login panel was detected.": "wykryto panel logowania NagVis.",
    "RD web access panel was discovered.": "wykryto panel Remote Desktop Web Access.",
    "http/exposed-panels/plausible-panel.yaml": "wykryto panel systemu Plausible.",
    "Micro Focus Vibe login panel was detected.": "wykryto panel logowania Micro Focus Vibe.",
    "An Ansible Semaphore login panel was detected.": "wykryto panel logowania Ansible Semaphore.",
    "Centreon login panel was detected.": "wykryto panel logowania Centreon.",
    "[no description] http/exposed-panels/filebrowser-login-panel.yaml": "wykryto panel logowania narzędzia File Browser.",
    "TrueNAS scale is a free and open-source NAS solution": "wykryto panel logowania TrueNAS.",
    "Microsoft Exchange Web Services was detected.": "wykryto panel Microsoft Exchange Web Services.",
    "OpenX login panel was detected. Note that OpenX is now a Revive Adserver.": "wykryto panel logowania OpenX / Revive Adserver.",
    "Passbolt login panel was detected.": "wykryto panel logowania Passbolt.",
    "Sentry login panel was detected.": "wykryto panel logowania Sentry.",
    "A Dahua admin login panel was detected.": "wykryto panel logowania Dahua.",
    "Storybook panel was detected.": "wykryto panel Storybook.",
    "ServiceNow Login Panel was detected.": "wykryto panel logowania Servicenow.",
    "Archibus Web Central login panel was detected.": "wykryto panel logowania Archibus Web Central.",
<<<<<<< HEAD
=======
    "Graylog login panel was detected.": "wykryto panel logowania Graylog.",
    "Login page for Eset Protect": "wykryto panel logowania Eset Protect",
    "OpenNebula login panel was detected.": "wykryto panel logowania OpenNebula.",
>>>>>>> 9ea1247d
    "Metabase login panel was detected.": "wykryto panel logowania Metabase.",
}<|MERGE_RESOLUTION|>--- conflicted
+++ resolved
@@ -803,11 +803,8 @@
     "Storybook panel was detected.": "wykryto panel Storybook.",
     "ServiceNow Login Panel was detected.": "wykryto panel logowania Servicenow.",
     "Archibus Web Central login panel was detected.": "wykryto panel logowania Archibus Web Central.",
-<<<<<<< HEAD
-=======
     "Graylog login panel was detected.": "wykryto panel logowania Graylog.",
     "Login page for Eset Protect": "wykryto panel logowania Eset Protect",
     "OpenNebula login panel was detected.": "wykryto panel logowania OpenNebula.",
->>>>>>> 9ea1247d
     "Metabase login panel was detected.": "wykryto panel logowania Metabase.",
 }