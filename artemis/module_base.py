import datetime
import fcntl
import json
import logging
import random
import shutil
import sys
import time
import traceback
import urllib.parse
from ipaddress import ip_address
from typing import Any, Callable, Dict, List, Optional, Tuple

import timeout_decorator
from karton.core import Karton, Task
from karton.core.backend import KartonMetrics
from karton.core.task import TaskState as KartonTaskState
from redis import Redis
from requests.exceptions import RequestException

from artemis import http_requests
from artemis.binds import Service, TaskStatus, TaskType
from artemis.blocklist import load_blocklist, should_block_scanning
from artemis.config import Config
from artemis.db import DB
from artemis.domains import is_domain
<<<<<<< HEAD
from artemis.modules.base.configuration_registry import ConfigurationRegistry
from artemis.modules.base.module_configuration import ModuleConfiguration
=======
from artemis.ip_utils import is_ip_address
>>>>>>> 152848a0
from artemis.output_redirector import OutputRedirector
from artemis.placeholder_page_detector import PlaceholderPageDetector
from artemis.redis_cache import RedisCache
from artemis.resolvers import NoAnswer, ResolutionException, lookup
from artemis.resource_lock import FailedToAcquireLockException, ResourceLock
from artemis.retrying_resolver import setup_retrying_resolver
from artemis.task_utils import (
    get_target_host,
    get_target_url,
    increase_analysis_num_finished_tasks,
    increase_analysis_num_in_progress_tasks,
)
from artemis.utils import throttle_request

REDIS = Redis.from_url(Config.Data.REDIS_CONN_STR)

setup_retrying_resolver()


class UnknownIPException(Exception):
    pass


class ArtemisBase(Karton):
    """
    Artemis base module. Provides helpers (such as e.g. cache) for all modules.
    """

    task_poll_interval_seconds = 10
    batch_tasks = False
    # This is the maximum batch size. Due to the fact that we may be unable to lock some targets because
    # their IPs are already scanned, the actual batch size may be lower.
    task_max_batch_size = 1

    timeout_seconds = Config.Limits.TASK_TIMEOUT_SECONDS

    lock_target = Config.Locking.LOCK_SCANNED_TARGETS

    # Sometimes there are multiple modules that make use of a resource, e.g. whois database.
    # This is the name of the resource - if a module locks it, no other module using this
    # resource can use it.
    resource_name_to_lock_before_scanning: Optional[str] = None

    # Enabled only if LOCK_SCANNED_TARGETS is enabled.
    # Sometimes the task queue is very long and e.g. the first n tasks can't be taken because they concern IPs that
    # are already scanned. To make scanning faster, Artemis remembers the position in the task queue for the next
    # QUEUE_LOCATION_MAX_AGE_SECONDS in order not to repeat trying to lock the first tasks in the queue.
    queue_location_max_age_seconds: int = Config.Locking.QUEUE_LOCATION_MAX_AGE_SECONDS

    requests_per_second_for_current_tasks: float = Config.Limits.REQUESTS_PER_SECOND

    # Sometimes a module needs to make a large number of HTTP requests and a small number of failures is OK.
    # These two counters control that. To use the feature use self.forgiving_http_get or self.forgiving_http_post
    _forgiven_http_requests: int = 0
    _forgiven_http_requests_max: int = 10

    def __init__(self, db: Optional[DB] = None, *args, **kwargs) -> None:  # type: ignore[no-untyped-def]
        super().__init__(*args, **kwargs)
        self.cache = RedisCache(REDIS, self.identity)
        self.lock = ResourceLock(res_name=self.identity)
        self.setup_logger(Config.Miscellaneous.LOG_LEVEL)
        self.taking_tasks_from_queue_lock = ResourceLock(res_name=f"taking-tasks-from-queue-{self.identity}")
        self.redis = REDIS

        # Initialize configuration
        registry = ConfigurationRegistry()
        config_class = registry.get_configuration_class(self.identity)
        if config_class:
            self._configuration = config_class()
        else:
            self._configuration = ModuleConfiguration()

        if Config.Miscellaneous.ADDITIONAL_HOSTS_FILE_PATH:
            with open(Config.Miscellaneous.ADDITIONAL_HOSTS_FILE_PATH, "r") as additional_data_file:
                with open("/etc/hosts", "a") as hosts_file:
                    fcntl.flock(hosts_file.fileno(), fcntl.LOCK_EX)
                    hosts_file.write(additional_data_file.read())
                    fcntl.flock(hosts_file.fileno(), fcntl.LOCK_UN)

        if Config.Limits.SCAN_SPEED_OVERRIDES_FILE:
            with open(Config.Limits.SCAN_SPEED_OVERRIDES_FILE, "r") as f:
                self._scan_speed_overrides: Dict[str, float] = json.load(f)
        else:
            self._scan_speed_overrides = {}

        if Config.Miscellaneous.BLOCKLIST_FILE:
            self._blocklist = load_blocklist(Config.Miscellaneous.BLOCKLIST_FILE)
        else:
            self._blocklist = []

        if db:
            self.db = db
        else:
            self.db = DB()

        if self.batch_tasks:
            assert (
                self.task_max_batch_size > 1
            ), "If batch_tasks is enabled, task_max_batch_size must be greater than 1."
        else:
            assert (
                self.task_max_batch_size == 1
            ), "If batch_tasks is disabled, task_max_batch_size makes no sense to be other than 1."

        for handler in self.log.handlers:
            handler.setFormatter(logging.Formatter(Config.Miscellaneous.LOGGING_FORMAT_STRING))

    @property
    def configuration(self) -> Optional[ModuleConfiguration]:
        """
        Get the current module configuration.

        Returns:
            Optional[ModuleConfiguration]: The current configuration or None if not set
        """
        return self._configuration

    def get_default_configuration(self) -> ModuleConfiguration:
        """
        Get the default configuration for this module.
        Override this method in subclasses to provide module-specific configuration.

        Returns:
            ModuleConfiguration: Default configuration instance
        """
        return ModuleConfiguration()

    def set_configuration(self, config_dict: Dict[str, Any]) -> None:
        """
        Set the module configuration from a dictionary.

        Args:
            config_dict (Dict[str, Any]): Configuration dictionary to apply
        """
        registry = ConfigurationRegistry()
        config_class = registry.get_configuration_class(self.identity)

        if config_class is None:
            config_class = ModuleConfiguration

        self._configuration = config_class.deserialize(config_dict)
        if not self._configuration.validate():
            raise ValueError(f"Invalid configuration for module {self.identity}")

    def add_task(self, current_task: Task, new_task: Task) -> None:
        analysis = self.db.get_analysis_by_id(current_task.root_uid)
        if analysis and analysis.get("stopped", False):
            # Don't add tasks to stopped analyses
            return

        new_task.priority = current_task.priority
        new_task.payload["created_at"] = datetime.datetime.utcnow().isoformat()

        new_task.set_task_parent(current_task)
        new_task.merge_persistent_payload(current_task)

        if "domain" in new_task.payload:
            new_task.payload["last_domain"] = new_task.payload["domain"]
        elif "domain" in current_task.payload:
            new_task.payload["last_domain"] = current_task.payload["domain"]
        elif "last_domain" in current_task.payload:
            new_task.payload["last_domain"] = current_task.payload["last_domain"]

        if self.db.save_scheduled_task(new_task):
            self.log.info("Task is a new task, adding: %s", new_task)
            self.send_task(new_task)
        else:
            self.log.info("Task is not a new task, not adding: %s", new_task)

    def add_task_if_domain_exists(self, current_task: Task, new_task: Task) -> bool:
        """
        Add a new task if the domain in the task payload exists.

        Args:
            current_task (Task): The current task being processed.
            new_task (Task): The new task to potentially add.

        Returns True if the task was actually added.
        """
        domain = new_task.payload.get("domain")
        if not domain:
            self.log.info("No domain found in new task payload - adding it, as it might be an IP task")
            self.add_task(current_task, new_task)
            return True

        if self.check_domain_exists_or_is_placeholder(domain):
            self.add_task(current_task, new_task)
            return True
        else:
            self.log.info("Skipping invalid domain (nonexistent/placeholder): %s", domain)
            return False

    def check_domain_exists_or_is_placeholder(self, domain: str) -> bool:
        """
        Check if a domain exists or is a placeholder page.

        Args:
            domain (str): The domain to check.

        Returns:
            bool: True if the domain exists and is not a placeholder page, False otherwise.
        """
        if Config.Modules.PlaceholderPageContent.ENABLE_PLACEHOLDER_PAGE_DETECTOR:
            placeholder_page = PlaceholderPageDetector()
            if placeholder_page.is_placeholder(domain):
                return False

        return self.check_domain_exists(domain)

    def check_domain_exists(self, domain: str) -> bool:
        """
        Check if a domain exists by looking up its DNS records.

        Args:
            domain (str): The domain to check.

        Returns:
            bool: True if the domain exists, False otherwise.
        """
        try:
            # Don't check NS, as a domain that has only NS is not worth scanning
            for record_type in ["A", "AAAA", "MX"]:
                try:
                    records = lookup(domain, record_type)
                    if records:
                        return True
                except NoAnswer:
                    pass

            return False

        except ResolutionException:
            return False

    def loop(self) -> None:
        """
        Differs from the original karton implementation: consumes the tasks in random order, so that
        there is lower chance that multiple tasks associated with the same IP (e.g. coming from subdomain
        enumeration) will be taken by multiple threads, thus slowing down the process, as requests for
        the same IP are throttled.
        """
        self.log.info("Service %s started", self.identity)

        # Get the old binds and set the new ones atomically
        old_bind = self.backend.register_bind(self._bind)

        if not old_bind:
            self.log.info("Service binds created.")
        elif old_bind != self._bind:
            self.log.info("Binds changed, old service instances should exit soon.")

        for task_filter in self.filters:
            self.log.info("Binding on: %s", task_filter)

        task_id = 0
        with self.graceful_killer():
            while not self.shutdown and task_id < Config.Miscellaneous.MAX_NUM_TASKS_TO_PROCESS:
                if self.backend.get_bind(self.identity) != self._bind:
                    self.log.info("Binds changed, shutting down.")
                    break

                num_tasks_done = self._single_iteration()

                task_id += num_tasks_done

                if not num_tasks_done:
                    # Prevent busywaiting causing a large load on Redis, but don't wait if we actually
                    # are consuming tasks.
                    time.sleep(self.task_poll_interval_seconds)

        if task_id >= Config.Miscellaneous.MAX_NUM_TASKS_TO_PROCESS:
            self.log.info("Exiting loop after processing %d tasks", task_id)
        else:
            self.log.info("Exiting loop, shutdown=%s", self.shutdown)

    def _single_iteration(self) -> int:
        self.log.debug("single iteration")

        _, _, free_disk_space = shutil.disk_usage("/")
        if free_disk_space < 1024 * 1024 * Config.Miscellaneous.STOP_SCANNING_MODULES_IF_FREE_DISK_SPACE_LOWER_THAN_MB:
            self.log.error(
                "Stopping scanning as disk space is lower than %s MB (it's %s MB)",
                Config.Miscellaneous.STOP_SCANNING_MODULES_IF_FREE_DISK_SPACE_LOWER_THAN_MB,
                free_disk_space / (1024 * 1024),
            )
            self._shutdown = True
            return 0

        # In case there was a problem and previous locks was not released
        ResourceLock.release_all_locks(self.log)

        if self.resource_name_to_lock_before_scanning:
            self.log.debug(f"locking {self.resource_name_to_lock_before_scanning}")
            resource_lock = ResourceLock(
                f"resource-lock-{self.resource_name_to_lock_before_scanning}",
                max_tries=Config.Locking.SCAN_DESTINATION_LOCK_MAX_TRIES,
            )
            try:
                resource_lock.acquire()
                self.log.debug("Succeeded to lock resource %s", self.resource_name_to_lock_before_scanning)
            except FailedToAcquireLockException:
                self.log.debug("Failed to lock resource %s", self.resource_name_to_lock_before_scanning)
                return 0
        else:
            resource_lock = None

        tasks, locks, num_task_removed_from_queue = self._take_and_lock_tasks(self.task_max_batch_size)
        self._log_tasks(tasks)

        for task in tasks:
            increase_analysis_num_in_progress_tasks(REDIS, task.root_uid, by=1)

        requests_per_second_overrides = [
            task.payload_persistent.get("requests_per_second_override")
            for task in tasks
            if "requests_per_second_override" in task.payload_persistent
        ]

        for task in tasks:
            destination = self._get_scan_destination(task)
            if destination in self._scan_speed_overrides:
                requests_per_second_overrides.append(self._scan_speed_overrides[destination])

        self.requests_per_second_for_current_tasks = min(  # type: ignore
            requests_per_second_overrides if requests_per_second_overrides else [Config.Limits.REQUESTS_PER_SECOND]
        )

        if requests_per_second_overrides:
            self.log.info("Setting requests per second to %f", self.requests_per_second_for_current_tasks)

        if len(tasks):
            time_start = time.time()
            self.internal_process_multiple(tasks)
            self.log.info(
                "Took %.02fs to perform %d tasks by module %s",
                time.time() - time_start,
                len(tasks),
                self.identity,
            )

        for task in tasks:
            increase_analysis_num_finished_tasks(REDIS, task.root_uid)
            increase_analysis_num_in_progress_tasks(REDIS, task.root_uid, by=-1)

        for lock in locks:
            if lock:
                lock.release()

        if resource_lock:
            resource_lock.release()

        return num_task_removed_from_queue

    def _take_and_lock_tasks(self, num_tasks: int) -> Tuple[List[Task], List[Optional[ResourceLock]], int]:
        self.log.debug("[taking tasks] Acquiring lock to take tasks from queue")
        try:
            self.taking_tasks_from_queue_lock.acquire()
        except FailedToAcquireLockException:
            self.log.info("[taking tasks] Failed to acquire lock to take tasks from queue")
            return [], [], 0

        try:
            tasks = []
            locks: List[Optional[ResourceLock]] = []

            if (
                float(REDIS.get(f"queue_location_timestamp-{self.identity}") or 0)
                < time.time() - self.queue_location_max_age_seconds
            ):
                REDIS.set(f"queue_id-{self.identity}", 0)
                REDIS.set(f"queue_position-{self.identity}", 0)
                REDIS.set(f"queue_location_timestamp-{self.identity}", time.time())

            queue_id = int(REDIS.get(f"queue_id-{self.identity}") or 0)

            for i, queue in list(enumerate(self.backend.get_queue_names(self.identity)))[queue_id:]:
                if i > queue_id:
                    REDIS.set(f"queue_position-{self.identity}", 0)

                original_queue_position = int(REDIS.get(f"queue_position-{self.identity}") or 0)
                self.log.debug(f"[taking tasks] Taking tasks from queue {queue} from task {original_queue_position}")
                if self.lock_target:
                    REDIS.set(f"queue_id-{self.identity}", i)
                for i_from_queue_position, item in enumerate(
                    self.backend.redis.lrange(queue, original_queue_position, -1)
                ):
                    i = i_from_queue_position + original_queue_position

                    if self.lock_target:
                        REDIS.set(f"queue_position-{self.identity}", i)

                    task = self.backend.get_task(item)

                    if task is None:
                        self.backend.redis.lrem(queue, 1, item)
                        continue

                    scan_destination = self._get_scan_destination(task)

                    if self.lock_target:
                        lock = ResourceLock(
                            f"lock-{scan_destination}", max_tries=Config.Locking.SCAN_DESTINATION_LOCK_MAX_TRIES
                        )

                        if lock.is_acquired():
                            continue
                        else:
                            try:
                                lock.acquire()
                                tasks.append(task)
                                locks.append(lock)
                                self.log.info(
                                    "[taking tasks] Succeeded to lock task %s (orig_uid=%s destination=%s, %d in queue %s), %d/%d locked",
                                    task.uid,
                                    task.orig_uid,
                                    scan_destination,
                                    i,
                                    queue,
                                    len(tasks),
                                    num_tasks,
                                )
                                self.backend.redis.lrem(queue, 1, item)
                                if len(tasks) >= num_tasks:
                                    break
                            except FailedToAcquireLockException:
                                self.log.warning(
                                    "Failed to lock task %s (orig_uid=%s destination=%s)",
                                    task.uid,
                                    task.orig_uid,
                                    scan_destination,
                                )
                                continue
                    else:
                        tasks.append(task)
                        locks.append(None)
                        self.backend.redis.lrem(queue, 1, item)
                        if len(tasks) >= num_tasks:
                            break
                self.log.debug(f"[taking tasks] {len(tasks)} tasks after checking queue {queue}")
                if len(tasks) >= num_tasks:
                    break

            if len(tasks) < num_tasks:
                REDIS.set(f"queue_id-{self.identity}", 0)
                REDIS.set(f"queue_position-{self.identity}", 0)
                REDIS.set(f"queue_location_timestamp-{self.identity}", time.time())
        except Exception:
            for already_acquired_lock in locks:
                if already_acquired_lock:
                    already_acquired_lock.release()
            raise
        finally:
            self.taking_tasks_from_queue_lock.release()

        self.log.debug("[taking tasks] Tasks from queue taken")

        tasks_not_blocklisted = []
        locks_for_tasks_not_blocklisted: List[Optional[ResourceLock]] = []
        for task, lock_for_task in zip(tasks, locks):
            skip = False
            if self._is_blocklisted(task):
                self.log.info("Task %s is blocklisted for module %s", task, self.identity)
                skip = True
            elif self.identity in task.payload_persistent.get("disabled_modules", "").split(","):
                self.log.info("Module %s disabled for task %s", self.identity, task)
                skip = True
            if skip:
                increase_analysis_num_finished_tasks(REDIS, task.root_uid)
                self.backend.increment_metrics(KartonMetrics.TASK_CONSUMED, self.identity)
                self.backend.set_task_status(task, KartonTaskState.FINISHED)
                if lock_for_task:
                    lock_for_task.release()
            else:
                tasks_not_blocklisted.append(task)
                locks_for_tasks_not_blocklisted.append(lock_for_task)
        self.log.debug(
            "[taking tasks] Tasks from queue taken and filtered, %d left after filtering", len(tasks_not_blocklisted)
        )
        return tasks_not_blocklisted, locks_for_tasks_not_blocklisted, len(tasks)

    def _is_blocklisted(self, task: Task) -> bool:
        if self.identity == "classifier":
            # It's not possible to blocklist classifier, as blocklists block IPs or domains, and classifier supports
            # various input types (e.g. IP ranges, converting them to IPs).
            return False

        host = get_target_host(task)

        if is_domain(host):
            try:
                ip_addresses = list(lookup(host))
            except Exception:
                self.log.error(f"Exception while trying to obtain IP for host {host}")
                ip_addresses = []

            if ip_addresses:
                for ip in ip_addresses:
                    if should_block_scanning(domain=host, ip=ip, karton_name=self.identity, blocklist=self._blocklist):
                        return True
            else:
                if should_block_scanning(domain=host, ip=None, karton_name=self.identity, blocklist=self._blocklist):
                    return True
        elif is_ip_address(host):
            domain = task.payload.get("last_domain", None)
            if should_block_scanning(domain=domain, ip=host, karton_name=self.identity, blocklist=self._blocklist):
                return True
        else:
            assert False, f"expected {host} to be either domain or an IP address"
        return False

    def run(self, current_task: Task) -> None:
        raise NotImplementedError()

    def run_multiple(self, tasks: List[Task]) -> None:
        raise NotImplementedError()

    def internal_process_multiple(self, tasks: List[Task]) -> None:
        if not tasks:
            return

        tasks_filtered = []
        for task in tasks:
            if task.matches_filters(self.filters):
                tasks_filtered.append(task)
            else:
                self.log.info("Task rejected because binds are no longer valid.")
                self.backend.set_task_status(task, KartonTaskState.FINISHED)

        exception_str = None

        try:
            self.log.info(
                "Received %s new tasks - %s", len(tasks_filtered), ", ".join([task.uid for task in tasks_filtered])
            )
            for task in tasks_filtered:
                self.backend.set_task_status(task, KartonTaskState.STARTED)

            self._run_pre_hooks()

            saved_exception = None
            try:
                self.process_multiple(tasks_filtered)
            except Exception as exc:
                saved_exception = exc
                raise
            finally:
                self._run_post_hooks(saved_exception)

            self.log.info("%s tasks done - %s", len(tasks_filtered), ", ".join([task.uid for task in tasks_filtered]))
        except Exception:
            exc_info = sys.exc_info()
            exception_str = traceback.format_exception(*exc_info)

            for _ in tasks_filtered:
                self.backend.increment_metrics(KartonMetrics.TASK_CRASHED, self.identity)
            self.log.exception(
                "Failed to process %s tasks - %s", len(tasks_filtered), ", ".join([task.uid for task in tasks_filtered])
            )
        finally:
            for task in tasks_filtered:
                self.backend.increment_metrics(KartonMetrics.TASK_CONSUMED, self.identity)

                task_state = KartonTaskState.FINISHED

                # report the task status as crashed
                # if an exception was caught while processing
                if exception_str is not None:
                    task_state = KartonTaskState.CRASHED
                    task.error = exception_str

                self.backend.set_task_status(task, task_state)

    def process(self, task: Task) -> None:
        self.process_multiple([task])

    def process_multiple(self, tasks: List[Task]) -> None:
        if len(tasks) == 0:
            return

<<<<<<< HEAD
        # Load configuration from first task's payload if present
        if tasks[0].payload.get("module_configuration"):
            try:
                self.set_configuration(tasks[0].payload["module_configuration"])
            except (ValueError, KeyError) as e:
                self.log.warning(f"Failed to load configuration from task payload: {e}")
                # Fall back to default configuration
                self._configuration = self.get_default_configuration()
        else:
            # Use default configuration if none provided
            self._configuration = self.get_default_configuration()
=======
        self._forgiven_http_requests = 0
        output_redirector = OutputRedirector()
>>>>>>> 152848a0

        tasks_filtered = []
        for task in tasks:
            should_check_connection = False
            if task.headers["type"] == TaskType.SERVICE and task.headers["service"] == Service.HTTP:
                should_check_connection = True
            elif task.headers["type"] == TaskType.WEBAPP:
                should_check_connection = True
            elif task.headers["type"] == TaskType.URL:
                should_check_connection = True

            if not should_check_connection or self.check_connection_to_base_url_and_save_error(task):
                tasks_filtered.append(task)

        tasks = tasks_filtered
        if not tasks:
            return

        try:
            with output_redirector:
                if self.batch_tasks:
                    timeout_decorator.timeout(self.timeout_seconds)(lambda: self.run_multiple(tasks))()
                else:
                    (task,) = tasks
                    timeout_decorator.timeout(self.timeout_seconds)(lambda: self.run(task))()
        except Exception:
            for task in tasks:
                self.db.save_task_result(task=task, status=TaskStatus.ERROR, data=traceback.format_exc())
            raise
        finally:
            for task in tasks:
                self.db.save_task_logs(task.uid, output_redirector.get_output())

    def _log_tasks(self, tasks: List[Task]) -> None:
        if not tasks:
            return

        message = "Processing %d tasks: " % len(tasks)
        for i, task in enumerate(tasks):
            message += "%s (headers=%s payload=%s payload_persistent=%s priority=%s)" % (
                task.uid,
                repr(task.headers),
                repr(task.payload),
                repr(task.payload_persistent),
                task.priority.value,
            )

            if i < len(tasks) - 1:
                message += ", "
        self.log.info(message)

    def _get_scan_destination(self, task: Task) -> str:
        cache_key = "scan-destination-" + task.uid
        cached_destination = self.cache.get(cache_key)
        if cached_destination:
            return cached_destination.decode("utf-8")

        result = None
        if task.headers["type"] == TaskType.NEW:
            result = task.payload["data"]
        elif task.headers["type"] == TaskType.IP:
            result = task.payload["ip"]
        elif task.headers["type"] == TaskType.DOMAIN or task.headers["type"] == TaskType.DOMAIN_THAT_MAY_NOT_EXIST:
            # This is an approximation. Sometimes, when we scan domain, we actually scan the IP the domain
            # resolves to (e.g. in port_scan karton), sometimes the domain itself (e.g. the DNS kartons) or
            # even the MX servers. Therefore this will not map 1:1 to the actual host being scanned.
            try:
                result = self._get_ip_for_locking(task.payload["domain"])
            except UnknownIPException:
                result = task.payload["domain"]
        elif task.headers["type"] == TaskType.WEBAPP:
            host = urllib.parse.urlparse(task.payload["url"]).hostname
            try:
                result = self._get_ip_for_locking(host)
            except UnknownIPException:
                result = host
        elif task.headers["type"] == TaskType.URL:
            host = urllib.parse.urlparse(task.payload["url"]).hostname
            try:
                result = self._get_ip_for_locking(host)
            except UnknownIPException:
                result = host
        elif task.headers["type"] == TaskType.SERVICE:
            try:
                result = self._get_ip_for_locking(task.payload["host"])
            except UnknownIPException:
                result = task.payload["host"]
        elif task.headers["type"] == TaskType.DEVICE:
            try:
                result = self._get_ip_for_locking(task.payload["host"])
            except UnknownIPException:
                result = task.payload["host"]

        assert isinstance(result, str)
        self.cache.set(cache_key, result.encode("utf-8"))
        return result

    def _get_ip_for_locking(self, host: str) -> str:
        try:
            # if this doesn't throw then we have an IP address
            ip_address(host)
            return host
        except ValueError:
            pass

        # Here, we use the the DoH resolvers so that we don't leak information if using proxies.
        # There is a chance that the IP returned here (chosen randomly from a set of IP adresses)
        # would be different from the one chosen for the actual connection - but we hope that over
        # time and across multiple scanner instances the overall load would be approximately similar
        # to Config.Limits.REQUESTS_PER_SECOND requests per second.
        try:
            ip_addresses = list(lookup(host))
        except Exception as e:
            raise UnknownIPException(f"Exception while trying to obtain IP for host {host}", e)

        if not ip_addresses:
            raise UnknownIPException(f"Unknown IP for host {host}")

        return random.choice(ip_addresses)

    def check_connection_to_base_url_and_save_error(self, task: Task) -> bool:
        base_url = get_target_url(task)
        scan_destination = self._get_scan_destination(task)
        lock = ResourceLock(f"lock-{scan_destination}", max_tries=Config.Locking.SCAN_DESTINATION_LOCK_MAX_TRIES)

        try:
            response = self.http_get(base_url)
            if any(
                [
                    message in response.content
                    for message in [
                        "Cloudflare</title>",
                        "<hr><center>cloudflare</center>",
                        "Incapsula incident ID",
                        'script src="/_Incapsula_Resource',
                        "Please wait while your request is being verified...",
                        "<title>Unauthorized Access</title>",
                        "<title>Attack Detected</title>",
                        "<h1>You have been blocked</h1></html>",
                    ]
                ]
            ):
                self.db.save_task_result(
                    task=task,
                    status=TaskStatus.ERROR,
                    status_reason=f"Unable to connect to base URL: {base_url}: WAF detected, task skipped",
                    data={"waf_detected": True},
                )
                self.log.info(
                    f"Unable to connect to base URL: {base_url}: WAF detected, task skipped, releasing lock for {scan_destination}"
                )
                lock.release()
                return False

            return True
        except RequestException as e:
            self.db.save_task_result(
                task=task,
                status=TaskStatus.ERROR,
                status_reason=f"Unable to connect to base URL {base_url}: {repr(e)}, task skipped",
            )
            self.log.info(
                f"Unable to connect to base URL: {base_url}: {repr(e)}, task skipped, releasing lock for {scan_destination}"
            )
            lock.release()
            return False

    def http_get(self, *args, **kwargs) -> http_requests.HTTPResponse:  # type: ignore
        return self._http_request("get", *args, **kwargs)

    def http_post(self, *args, **kwargs) -> http_requests.HTTPResponse:  # type: ignore
        return self._http_request("post", *args, **kwargs)

    # Sometimes a module needs to make a large number of HTTP requests and a small number of failures is OK.
    # These two methods allow to do that.
    def forgiving_http_get(self, *args, **kwargs) -> Optional[http_requests.HTTPResponse]:  # type: ignore
        return self._forgiving_http_request("get", *args, **kwargs)

    def forgiving_http_post(self, *args, **kwargs) -> Optional[http_requests.HTTPResponse]:  # type: ignore
        return self._forgiving_http_request("post", *args, **kwargs)

    def _forgiving_http_request(self, method: str, *args, **kwargs) -> Optional[http_requests.HTTPResponse]:  # type: ignore
        try:
            return self._http_request(method, *args, **kwargs)
        except Exception:
            self._forgiven_http_requests += 1
            if self._forgiven_http_requests > self._forgiven_http_requests_max:
                raise

    def _http_request(self, method: str, *args, **kwargs) -> http_requests.HTTPResponse:  # type: ignore
        kwargs["requests_per_second"] = self.requests_per_second_for_current_tasks
        return getattr(http_requests, method)(*args, **kwargs)  # type: ignore

    def throttle_request(self, f: Callable[[], Any]) -> Any:
        return throttle_request(f, requests_per_second=self.requests_per_second_for_current_tasks)

    def process_task(self, current_task: Task) -> None:
        """Process a task."""
        try:
            # Load module configuration from task payload if available
            module_configs = current_task.get_payload("module_configs", {})
            if self.identity in module_configs:
                self.set_configuration(module_configs[self.identity])
            else:
                # Use default configuration
                self._configuration = self.get_default_configuration()

            if self.batch_tasks:
                tasks = self.get_tasks_for_batch_processing(current_task)
                if tasks:
                    self.run_multiple(tasks)
            else:
                self.run(current_task)
        except Exception as e:
            self.log.exception(e)
            self.db.save_task_result(task=current_task, status=TaskStatus.ERROR, data=e)
            raise<|MERGE_RESOLUTION|>--- conflicted
+++ resolved
@@ -24,12 +24,9 @@
 from artemis.config import Config
 from artemis.db import DB
 from artemis.domains import is_domain
-<<<<<<< HEAD
 from artemis.modules.base.configuration_registry import ConfigurationRegistry
 from artemis.modules.base.module_configuration import ModuleConfiguration
-=======
 from artemis.ip_utils import is_ip_address
->>>>>>> 152848a0
 from artemis.output_redirector import OutputRedirector
 from artemis.placeholder_page_detector import PlaceholderPageDetector
 from artemis.redis_cache import RedisCache
@@ -609,7 +606,6 @@
         if len(tasks) == 0:
             return
 
-<<<<<<< HEAD
         # Load configuration from first task's payload if present
         if tasks[0].payload.get("module_configuration"):
             try:
@@ -621,10 +617,8 @@
         else:
             # Use default configuration if none provided
             self._configuration = self.get_default_configuration()
-=======
         self._forgiven_http_requests = 0
         output_redirector = OutputRedirector()
->>>>>>> 152848a0
 
         tasks_filtered = []
         for task in tasks:
