--- conflicted
+++ resolved
@@ -5,13 +5,9 @@
 from karton.core import Task
 
 from artemis.binds import TaskStatus, TaskType
-<<<<<<< HEAD
 from artemis.config import Config
 from artemis.domains import is_subdomain
-from artemis.module_base import ArtemisBase
-=======
 from artemis.module_base import ArtemisSingleTaskBase
->>>>>>> 349b57a6
 
 
 class ReverseDNSLookup(ArtemisSingleTaskBase):
