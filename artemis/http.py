import asyncio
import dataclasses
from typing import Dict, List, Union

import aiohttp


@dataclasses.dataclass
class HTTPResponse:
    status_code: int
    content: str


<<<<<<< HEAD
async def _download(url, task_limitter) -> Union[HTTPResponse, Exception]:
    try:
        async with task_limitter:
            async with aiohttp.ClientSession() as session:
                async with session.get(url, allow_redirects=False, timeout=5, ssl=False) as response:
                    return HTTPResponse(status_code=response.status, content=await response.text())
    except Exception as e:
        return e
=======
async def download(url: str, task_limitter: asyncio.BoundedSemaphore) -> HTTPResponse:
    async with task_limitter:
        async with aiohttp.ClientSession() as session:
            async with session.get(url, allow_redirects=False, timeout=5, ssl=False) as response:
                return HTTPResponse(status_code=response.status, content=await response.text())
>>>>>>> 30c2771a


async def _download_urls_async(urls: List[str], max_parallel_tasks: int) -> Dict[str, HTTPResponse]:
    task_limitter = asyncio.BoundedSemaphore(max_parallel_tasks)
    jobs = []
    for url in urls:
        jobs.append(asyncio.ensure_future(_download(url, task_limitter)))

    result = {}
    for url, response in zip(urls, await asyncio.gather(*jobs)):
        if isinstance(response, Exception):
            continue
        result[url] = response
    return result


def download_urls(urls: List[str], max_parallel_tasks: int = 5) -> Dict[str, HTTPResponse]:
    """
    Downloads URLs from the list and returns a dict: url -> response. If a download resulted in an
    exception, no entry will be provided.
    """
    loop = asyncio.get_event_loop()
    return loop.run_until_complete(_download_urls_async(urls, max_parallel_tasks))<|MERGE_RESOLUTION|>--- conflicted
+++ resolved
@@ -11,8 +11,7 @@
     content: str
 
 
-<<<<<<< HEAD
-async def _download(url, task_limitter) -> Union[HTTPResponse, Exception]:
+async def download(url: str, task_limitter: asyncio.BoundedSemaphore) -> Union[HTTPResponse, Exception]:
     try:
         async with task_limitter:
             async with aiohttp.ClientSession() as session:
@@ -20,13 +19,6 @@
                     return HTTPResponse(status_code=response.status, content=await response.text())
     except Exception as e:
         return e
-=======
-async def download(url: str, task_limitter: asyncio.BoundedSemaphore) -> HTTPResponse:
-    async with task_limitter:
-        async with aiohttp.ClientSession() as session:
-            async with session.get(url, allow_redirects=False, timeout=5, ssl=False) as response:
-                return HTTPResponse(status_code=response.status, content=await response.text())
->>>>>>> 30c2771a
 
 
 async def _download_urls_async(urls: List[str], max_parallel_tasks: int) -> Dict[str, HTTPResponse]:
